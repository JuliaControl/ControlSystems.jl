using ControlSystemsBase
using ImplicitDifferentiation
using ForwardDiff
using FiniteDifferences
using ComponentArrays
fdgrad(f, x) = FiniteDifferences.grad(central_fdm(3, 1), f, x) |> first

P = ssrand(1, 1, 2)
Q = [1.0 0.1; 0.1 0.5]
R = [1.0;;]
r = [1.0;]
q = vec(Q)


function difffun(r)
    R = reshape(r, 1, 1)
    sum(lqr(P, Q, R))
end
J1 = ForwardDiff.gradient(difffun, r)
J2 = fdgrad(difffun, r)
@test J1 ≈ J2 rtol = 1e-6

function difffun(r)
    R = reshape(r, 1, 1)
    sum(kalman(P, Q, R))
end
J1 = ForwardDiff.gradient(difffun, r)
J2 = fdgrad(difffun, r)
@test J1 ≈ J2 rtol = 1e-6


function difffun(q)
    Q = reshape(q, 2, 2)
    Q = (Q .+ Q') ./ 2 # Needed for finite diff
    Rd = eltype(Q).(R)
    sum(lqr(P, Q, Rd))
end
J1 = ForwardDiff.gradient(difffun, q)
J2 = fdgrad(difffun, q)
@test J1 ≈ J2 rtol = 1e-6


P = ssrand(1, 1, 2, Ts=0.01)
function difffun(r)
    R = reshape(r, 1, 1)
    sum(lqr(P, Q, R))
end
J1 = ForwardDiff.gradient(difffun, r)
J2 = fdgrad(difffun, r)
@test J1 ≈ J2 rtol = 1e-6

function difffun(r)
    R = reshape(r, 1, 1)
    sum(kalman(P, Q, R))
end
J1 = ForwardDiff.gradient(difffun, r)
J2 = fdgrad(difffun, r)
@test J1 ≈ J2 rtol = 1e-6


function difffun(q)
    Q = reshape(q, 2, 2)
    Q = (Q .+ Q') ./ 2 # Needed for finite diff
    Rd = eltype(Q).(R)
    sum(lqr(P, Q, Rd))
end
J1 = ForwardDiff.gradient(difffun, q)
J2 = fdgrad(difffun, q)
@test J1 ≈ J2 rtol = 1e-6


<<<<<<< HEAD
## Lyap
P = ssrand(1, 1, 2)
function difffun(q)
    Q = reshape(q, 2, 2)
    sum(ControlSystemsBase.lyap(P, Q))
end

q = [2.0 1; 1 2] |> vec
J1 = ForwardDiff.gradient(difffun, q)

J1 = reshape(J1, 2,2)
J1 = vec((J1 + J1') ./ 2)
J2 = fdgrad(difffun, q)
@test J1 ≈ J2 rtol = 1e-6


=======
# Diff w.r.t. plant
P = ssrand(1, 1, 2)
Q = I(P.nx)
R = [1.0;;]
r = [1.0;]

function difffun(a)
    A = reshape(a, 2, 2)
    Rd = eltype(a).(R)
    sum(lqr(Continuous, A, P.B, Q, Rd))
end
a = P.A[:]
J1 = ForwardDiff.gradient(difffun, a)
J2 = fdgrad(difffun, a)
@test J1 ≈ J2 rtol = 1e-6

## are directly
Q = [2.0 0.1; 0.1 2]
q = vec(Q)
function difffun(q)
    Q = reshape(q, 2, 2)
    Q = (Q .+ Q') ./ 2 # Needed for finite diff
    Rd = eltype(Q).(R)
    sum(are(P, Q, Rd))
end
J1 = ForwardDiff.gradient(difffun, q)
J2 = fdgrad(difffun, q)
@test J1 ≈ J2 rtol = 1e-6

>>>>>>> 5d4b1386

## hinfnorm

A = [-0.1;;]
B = [2;;]
C = [3;;]
D = 0

# A = randn(2,2) - 5I
# B = randn(2,1)
# C = randn(1,2)

sys = DemoSystems.double_mass_model(outputs=[2,4]) |> minreal
(; A, B, C, D) = sys

function difffun(pars)
    (; A,B,C,D) = pars
    hn, w = hinfnorm(ss(A, B, C, 0))
    if hn isa AbstractArray
        hn = hn[]
    end
    hn
end

pars = ComponentVector(; A,B,C,D)
J1 = ForwardDiff.gradient(difffun, pars)
J2 = fdgrad(difffun, pars)
@test J1 ≈ J2 rtol = 1e-5



## Schur currently not working when the matrix A has complex eigenvalues.

# sys = ssrand(1,1,3, proper=true)
# sys.A .-= 1I(3)
# (; A, B, C, D) = sys

# function schur_sys(sys)
#     SF = schur(sys.A)
#     A = SF.T
#     B = SF.Z'*sys.B
#     C = sys.C*SF.Z
#     ss(A,B,C,sys.D, sys.timeevol)
# end

# function difffun(pars)
#     (; A,B,C,D) = pars
#     sys = ss(A, B, C, 0)
#     sys = schur_sys(sys)
#     sum(abs2, freqresp(sys, 0.1))
# end

# pars = ComponentVector(; A,B,C,D)

# J1 = ForwardDiff.gradient(difffun, pars)[:]
# J2 = fdgrad(difffun, pars)[:]


# @show norm(J1-J2)

# @test J1 ≈ J2 rtol = 1e-3
<|MERGE_RESOLUTION|>--- conflicted
+++ resolved
@@ -69,24 +69,6 @@
 @test J1 ≈ J2 rtol = 1e-6
 
 
-<<<<<<< HEAD
-## Lyap
-P = ssrand(1, 1, 2)
-function difffun(q)
-    Q = reshape(q, 2, 2)
-    sum(ControlSystemsBase.lyap(P, Q))
-end
-
-q = [2.0 1; 1 2] |> vec
-J1 = ForwardDiff.gradient(difffun, q)
-
-J1 = reshape(J1, 2,2)
-J1 = vec((J1 + J1') ./ 2)
-J2 = fdgrad(difffun, q)
-@test J1 ≈ J2 rtol = 1e-6
-
-
-=======
 # Diff w.r.t. plant
 P = ssrand(1, 1, 2)
 Q = I(P.nx)
@@ -115,8 +97,22 @@
 J1 = ForwardDiff.gradient(difffun, q)
 J2 = fdgrad(difffun, q)
 @test J1 ≈ J2 rtol = 1e-6
+                
+## Lyap
+P = ssrand(1, 1, 2)
+function difffun(q)
+    Q = reshape(q, 2, 2)
+    sum(ControlSystemsBase.lyap(P, Q))
+end
 
->>>>>>> 5d4b1386
+q = [2.0 1; 1 2] |> vec
+J1 = ForwardDiff.gradient(difffun, q)
+
+J1 = reshape(J1, 2,2)
+J1 = vec((J1 + J1') ./ 2)
+J2 = fdgrad(difffun, q)
+@test J1 ≈ J2 rtol = 1e-6
+
 
 ## hinfnorm
 
