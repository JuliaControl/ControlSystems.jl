# ControlSystems.jl

[![Build Status](https://travis-ci.com/JuliaControl/ControlSystems.jl.svg?branch=master)](https://travis-ci.com/JuliaControl/ControlSystems.jl)
[![PkgEval](https://juliaci.github.io/NanosoldierReports/pkgeval_badges/C/ControlSystems.svg)](https://juliaci.github.io/NanosoldierReports/pkgeval_badges/report.html)
[![codecov](https://codecov.io/gh/JuliaControl/ControlSystems.jl/branch/master/graph/badge.svg)](https://codecov.io/gh/JuliaControl/ControlSystems.jl)

[![](https://img.shields.io/badge/docs-stable-blue.svg)](https://juliacontrol.github.io/ControlSystems.jl/stable)
[![](https://img.shields.io/badge/docs-latest-blue.svg)](https://juliacontrol.github.io/ControlSystems.jl/latest)

A control systems design toolbox for Julia.

## Installation

To install, in the Julia REPL:

```julia
using Pkg; Pkg.add("ControlSystems")
```

## News

<<<<<<< HEAD
### 2020-10
- `lsimplot, stepplot, impulseplot` now have the same signatures as the corresponding non-plotting function.
=======

### 2020-10
- New function `d2c` for conversion from discrete to continuous.
>>>>>>> af81aee1

### 2020-09-24
Release v0.7 introduces a new `TimeEvolution` type to handle `Discrete/Continuous` systems. See the [release notes](https://github.com/JuliaControl/ControlSystems.jl/releases/tag/v0.7.0).

### 2019-11-03
- Poles and zeros are "not sorted" as in Julia versions < 1.2, even on newer versions of Julia. This should imply that complex conjugates are kept together.

### 2019-05-28
#### Delay systems
- We now support systems with time delays. Example:
```julia
sys = tf(1, [1,1])*delay(1)
stepplot(sys, 5) # Compilation time might be long for first simulation
nyquistplot(sys)
```
#### New examples
- [Delayed systems (frequency domain)](https://github.com/JuliaControl/ControlSystems.jl/blob/master/example/delayed_lti_system.jl)
- [Delayed systems (time domain)](https://github.com/JuliaControl/ControlSystems.jl/blob/master/example/delayed_lti_timeresp.jl)
- [Systems with uncertainty](https://github.com/baggepinnen/MonteCarloMeasurements.jl/blob/master/examples/controlsystems.jl)
- [Robust PID optimization](https://github.com/baggepinnen/MonteCarloMeasurements.jl/blob/master/examples/robust_controller_opt.jl)
### 2019-05-22
New state-space type `HeteroStateSpace` that accepts matrices of heterogeneous types: [example using `StaticArrays`](https://juliacontrol.github.io/ControlSystems.jl/latest/man/creating_systems/#Creating-State-Space-Systems-1).
### 2019-01-31
System identification using [ControlSystemIdentification.jl](https://github.com/baggepinnen/ControlSystemIdentification.jl) is now available. The [readme](https://github.com/baggepinnen/ControlSystemIdentification.jl) together with a series of notebooks serve as documentation.
- [State-space identification](https://github.com/JuliaControl/ControlExamples.jl/blob/master/identification_statespace.ipynb)
- [ARX/PLR](https://github.com/JuliaControl/ControlExamples.jl/blob/master/identification_arx.ipynb)
- [Transfer-function estimation using spectral methods](https://github.com/JuliaControl/ControlExamples.jl/blob/master/identification_spectral.ipynb)
- [Impulse-response estimation](https://github.com/JuliaControl/ControlExamples.jl/blob/master/identification_impulse_response.ipynb)


## Documentation

All functions have docstrings, which can be viewed from the REPL, using for example `?tf `.

A documentation website is available at [http://juliacontrol.github.io/ControlSystems.jl/latest/](http://juliacontrol.github.io/ControlSystems.jl/latest/).

Some of the available commands are:
##### Constructing systems
ss, tf, zpk
##### Analysis
pole, tzero, norm, hinfnorm, linfnorm, ctrb, obsv, gangoffour, margin, markovparam, damp, dampreport, zpkdata, dcgain, covar, gram, sigma, sisomargin
##### Synthesis
care, dare, dlyap, lqr, dlqr, place, leadlink, laglink, leadlinkat, rstd, rstc, dab, balreal, baltrunc
###### PID design
pid, stabregionPID, loopshapingPI, pidplots
##### Time and Frequency response
step, impulse, lsim, freqresp, evalfr, bode, nyquist
##### Plotting
lsimplot, stepplot, impulseplot, bodeplot, nyquistplot, sigmaplot, marginplot, gangoffourplot, pidplots, pzmap, nicholsplot, pidplots, rlocus, leadlinkcurve
##### Other
minreal, sminreal, c2d
## Usage

This toolbox works similar to that of other major computer-aided control
systems design (CACSD) toolboxes. Systems can be created in either a [transfer
function](http://en.wikipedia.org/wiki/Transfer_function) or a [state
space](http://en.wikipedia.org/wiki/State-space_representation) representation.
These systems can then be combined into larger architectures, simulated in both
time and frequency domain, and analyzed for stability/performance properties.

### Example

Here we create a simple position controller for an electric motor with an
inertial load.

```julia
using ControlSystems

# Motor parameters
J = 2.0
b = 0.04
K = 1.0
R = 0.08
L = 1e-4

# Create the model transfer function
s = tf("s")
P = K/(s*((J*s + b)*(L*s + R) + K^2))
# This generates the system
# TransferFunction:
#                1.0
# ---------------------------------
# 0.0002s^3 + 0.160004s^2 + 1.0032s
#
#Continuous-time transfer function model

# Create an array of closed loop systems for different values of Kp
CLs = TransferFunction[kp*P/(1 + kp*P) for kp = [1, 5, 15]];

# Plot the step response of the controllers
# Any keyword arguments supported in Plots.jl can be supplied
stepplot(CLs, label=["Kp = 1", "Kp = 5", "Kp = 15"])
```

![StepResponse](/example/step_response.png)

### Additional examples
See the examples folder<|MERGE_RESOLUTION|>--- conflicted
+++ resolved
@@ -19,14 +19,9 @@
 
 ## News
 
-<<<<<<< HEAD
 ### 2020-10
 - `lsimplot, stepplot, impulseplot` now have the same signatures as the corresponding non-plotting function.
-=======
-
-### 2020-10
 - New function `d2c` for conversion from discrete to continuous.
->>>>>>> af81aee1
 
 ### 2020-09-24
 Release v0.7 introduces a new `TimeEvolution` type to handle `Discrete/Continuous` systems. See the [release notes](https://github.com/JuliaControl/ControlSystems.jl/releases/tag/v0.7.0).
