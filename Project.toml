name = "ControlSystems"
uuid = "a6e380b2-a6ca-5380-bf3e-84a91bcd477e"
authors = ["Dept. Automatic Control, Lund University"]
repo = "https://github.com/JuliaControl/ControlSystems.jl.git"
<<<<<<< HEAD
version = "0.10.1"
=======
version = "0.11.0"
>>>>>>> 389d6a10

[deps]
Colors = "5ae59095-9a9b-59fe-a467-6f913c188581"
DSP = "717857b8-e6f2-59f4-9121-6e50c889abd2"
DelayDiffEq = "bcd4f6db-9728-5f36-b5f7-82caef46ccdb"
DiffEqCallbacks = "459566f4-90b8-5000-8ac3-15dfb0a30def"
IterTools = "c8e1da08-722c-5040-9ed9-7db0dc04731e"
LaTeXStrings = "b964fa9f-0449-5b57-a5c2-d3ea65f4040f"
LinearAlgebra = "37e2e46d-f89d-539d-b4ee-838fcccc9c8e"
MacroTools = "1914dd2f-81c6-5fcd-8719-6d5c9610ff09"
OrdinaryDiffEq = "1dea7af3-3e70-54e6-95c3-0bf5283fa5ed"
Plots = "91a5bcdd-55d7-5caf-9e0b-520d859cae80"
Polynomials = "f27b6e38-b328-58d1-80ce-0feddd5e7a45"
Printf = "de0858da-6303-5e67-8744-51eddeeeb8d7"
Random = "9a3f8284-a2c9-5f02-9a11-845980a1fd5c"
SparseArrays = "2f01184e-e22b-5df5-ae63-d93ebab69eaf"

[compat]
Colors = "0.9.2, 0.10, 0.11, 0.12"
<<<<<<< HEAD
DSP = "0.6.1, 0.7"
=======
DSP = "0.6.1"
DelayDiffEq = "5.31"
DiffEqCallbacks = "2.16"
>>>>>>> 389d6a10
IterTools = "1.0"
LaTeXStrings = "1.0"
MacroTools = "0.5"
OrdinaryDiffEq = "5.2"
Plots = "0.24, 0.25, 0.26, 0.27, 0.28, 0.29, 1.0"
Polynomials = "1.1.10, 2.0"
julia = "1.6"

[extras]
Documenter = "e30172f5-a6a5-5a46-863b-614d45cd2de4"
GR = "28b8d3ca-fb5f-59d9-8090-bfdbd6d07a71"
Test = "8dfed614-e22c-5e08-85e1-65c5234f0b40"

[targets]
test = ["Test", "Documenter", "GR"]<|MERGE_RESOLUTION|>--- conflicted
+++ resolved
@@ -2,11 +2,7 @@
 uuid = "a6e380b2-a6ca-5380-bf3e-84a91bcd477e"
 authors = ["Dept. Automatic Control, Lund University"]
 repo = "https://github.com/JuliaControl/ControlSystems.jl.git"
-<<<<<<< HEAD
-version = "0.10.1"
-=======
 version = "0.11.0"
->>>>>>> 389d6a10
 
 [deps]
 Colors = "5ae59095-9a9b-59fe-a467-6f913c188581"
@@ -26,13 +22,9 @@
 
 [compat]
 Colors = "0.9.2, 0.10, 0.11, 0.12"
-<<<<<<< HEAD
 DSP = "0.6.1, 0.7"
-=======
-DSP = "0.6.1"
 DelayDiffEq = "5.31"
 DiffEqCallbacks = "2.16"
->>>>>>> 389d6a10
 IterTools = "1.0"
 LaTeXStrings = "1.0"
 MacroTools = "0.5"
