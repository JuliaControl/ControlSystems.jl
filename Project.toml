name = "ControlSystems"
uuid = "a6e380b2-a6ca-5380-bf3e-84a91bcd477e"
authors = ["Dept. Automatic Control, Lund University"]
repo = "https://github.com/JuliaControl/ControlSystems.jl.git"
version = "0.7.0"

[deps]
Colors = "5ae59095-9a9b-59fe-a467-6f913c188581"
DSP = "717857b8-e6f2-59f4-9121-6e50c889abd2"
DelayDiffEq = "bcd4f6db-9728-5f36-b5f7-82caef46ccdb"
IterTools = "c8e1da08-722c-5040-9ed9-7db0dc04731e"
LaTeXStrings = "b964fa9f-0449-5b57-a5c2-d3ea65f4040f"
LinearAlgebra = "37e2e46d-f89d-539d-b4ee-838fcccc9c8e"
MacroTools = "1914dd2f-81c6-5fcd-8719-6d5c9610ff09"
OrdinaryDiffEq = "1dea7af3-3e70-54e6-95c3-0bf5283fa5ed"
Plots = "91a5bcdd-55d7-5caf-9e0b-520d859cae80"
Polynomials = "f27b6e38-b328-58d1-80ce-0feddd5e7a45"
Printf = "de0858da-6303-5e67-8744-51eddeeeb8d7"
Random = "9a3f8284-a2c9-5f02-9a11-845980a1fd5c"
SparseArrays = "2f01184e-e22b-5df5-ae63-d93ebab69eaf"

[compat]
Colors = "0.9.2, 0.10, 0.11, 0.12"
DSP = "0.6.1"
DelayDiffEq = "5.6"
IterTools = "1.0"
LaTeXStrings = "1.0"
MacroTools = "0.5"
OrdinaryDiffEq = "5.2"
Plots = "0.24, 0.25, 0.26, 0.27, 0.28, 0.29, 1.0"
<<<<<<< HEAD
Polynomials = "1.0"
julia = "1.0"
=======
Polynomials = "0.6.0"
julia = "1.0"

[extras]
Documenter = "e30172f5-a6a5-5a46-863b-614d45cd2de4"
Test = "8dfed614-e22c-5e08-85e1-65c5234f0b40"
GR = "28b8d3ca-fb5f-59d9-8090-bfdbd6d07a71"
StaticArrays = "90137ffa-7385-5640-81b9-e52037218182"

[targets]
test = ["Test", "Documenter", "GR", "StaticArrays"]
>>>>>>> 9cae49b2
<|MERGE_RESOLUTION|>--- conflicted
+++ resolved
@@ -28,11 +28,7 @@
 MacroTools = "0.5"
 OrdinaryDiffEq = "5.2"
 Plots = "0.24, 0.25, 0.26, 0.27, 0.28, 0.29, 1.0"
-<<<<<<< HEAD
 Polynomials = "1.0"
-julia = "1.0"
-=======
-Polynomials = "0.6.0"
 julia = "1.0"
 
 [extras]
@@ -42,5 +38,4 @@
 StaticArrays = "90137ffa-7385-5640-81b9-e52037218182"
 
 [targets]
-test = ["Test", "Documenter", "GR", "StaticArrays"]
->>>>>>> 9cae49b2
+test = ["Test", "Documenter", "GR", "StaticArrays"]