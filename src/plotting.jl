import Colors
export lsimplot, stepplot, impulseplot, bodeplot, nyquistplot, sigmaplot, marginplot, setPlotScale, gangoffour, gangoffourplot, gangofseven, pzmap, pzmap!, nicholsplot

_PlotScale = "log10"
_PlotScaleFunc = :log10
_PlotScaleStr = ""



"""`setPlotScale(str)`

Set the default scale of magnitude in `bodeplot` and `sigmaplot`.
`str` should be either `"dB"` or `"log10"`."""
function setPlotScale(str::AbstractString)
    if str == "dB"
        plotSettings = (str, :identity, "(dB)")
    elseif str == "log10"
        plotSettings = (str, :log10, "")
    else
        error("Scale must be set to either \"dB\" or \"log10\"")
    end
    global _PlotScale, _PlotScaleFunc, _PlotScaleStr
    _PlotScale, _PlotScaleFunc, _PlotScaleStr = plotSettings
end

"""
Get atributes from xlims or ylims
default to extrema(wmag) if xlims/ylims not defined or empty
"""
function getlims(xylims, plotattributes, wmag)
    lims = get(plotattributes, xylims, extrema(wmag))
    if !isa(lims, Tuple{<:Number, <:Number}) # If x/ylims not supplied as empty
        lims = extrema(wmag)
    end
    if !isempty(get_serieslist(plotattributes))
        subplot = get(plotattributes, :subplot, 0)
        subplot == 0 && (return lims)
        se = seriesextrema(xylims, plotattributes, subplot)
        lims = extremareducer(lims, se)
    end
    lims
end

get_serieslist(plotattributes) = plotattributes[:plot_object].series_list
get_serieslist(plotattributes, subplot) = plotattributes[:plot_object].subplots[subplot].series_list

function seriesextrema(xylims, plotattributes, subplot)
    serieslist = get_serieslist(plotattributes, subplot)
    isempty(serieslist) && (return (Inf, -Inf))
    sym = xylims === :xlims ? :x : :y
    mapreduce(extremareducer, serieslist) do series
        extrema(series[sym])
    end
end
extremareducer(x,y) = (min(x[1],y[1]),max(x[2],y[2]))

function getLogTicks(x, minmax)
    minx, maxx =  minmax
    major_minor_limit = 6
    minor_text_limit  = 8
    min               = ceil(log10(minx))
    max               = floor(log10(maxx))
    major             = exp10.(min:max)
    if Plots.backend() ∉ [Plots.GRBackend(), Plots.PlotlyBackend()]
        majorText = [latexstring("\$10^{$(round(Int64,i))}\$") for i = min:max]
    else
        majorText = ["10^{$(round(Int64,i))}" for i = min:max]
    end
    if max - min < major_minor_limit
        minor     = [j*exp10(i) for i = (min-1):(max+1) for j = 2:9]
        if Plots.backend() ∉ [Plots.GRBackend(), Plots.PlotlyBackend()]
            minorText = [latexstring("\$$j\\cdot10^{$(round(Int64,i))}\$") for i = (min-1):(max+1) for j = 2:9]
        else
            minorText = ["$j*10^{$(round(Int64,i))}" for i = (min-1):(max+1) for j = 2:9]
        end

        ind       = findall(minx .<= minor .<= maxx)
        minor     = minor[ind]
        minorText = minorText[ind]
        if length(minor) > minor_text_limit
            minorText = [" " for t in minorText]#fill!(minorText, L" ")
        end
        perm = sortperm([major; minor])
        return [major; minor][perm], [majorText; minorText][perm]

    else
        return major, majorText
    end
end


@userplot Lsimplot

"""`fig = lsimplot(sys::LTISystem, u, t; x0=0, method)`

`lsimplot(LTISystem[sys1, sys2...], u, t; x0, method)`

Calculate the time response of the `LTISystem`(s) to input `u`. If `x0` is
not specified, a zero vector is used.

Continuous time systems are discretized before simulation. By default, the
method is chosen based on the smoothness of the input signal. Optionally, the
`method` parameter can be specified as either `:zoh` or `:foh`.
"""
lsimplot

@recipe function lsimplot(p::Lsimplot; method=nothing)
    if length(p.args) < 3
        error("Wrong number of arguments")
    end
    systems,u,t = p.args[1:3]

    if !isa(systems,AbstractArray)
        systems = [systems]
    end
    if method == nothing
        method = _issmooth(u) ? :foh : :zoh
    end
    if !_same_io_dims(systems...)
        error("All systems must have the same input/output dimensions")
    end
    ny, nu = size(systems[1])
    layout --> (ny,1)
    s2i(i,j) = LinearIndices((ny,1))[j,i]
    for (si,s) in enumerate(systems)
        s = systems[si]
        y = length(p.args) >= 4 ? lsim(s, u, t, x0=p.args[4], method=method)[1] : lsim(s, u, t, method=method)[1]
        seriestype := iscontinuous(s) ? :path : :steppost
        for i=1:ny
            ytext = (ny > 1) ? "Amplitude to: y($i)" : "Amplitude"
            @series begin
                xguide  --> "Time (s)"
                yguide  --> ytext
                title   --> "System Response"
                subplot --> s2i(1,i)
                label     --> "\$G_{$(si)}\$"
                t,  y[:, i]
            end
        end
    end
end

@userplot Stepplot
@userplot Impulseplot
"""
    stepplot(sys[, tfinal[,  dt]])
Plot step response of `sys` with optional final time `tfinal` and discretization time `dt`.
If not defined, suitable values are chosen based on `sys`.
"""
stepplot

"""
    impulseplot(sys[, tfinal[,  dt]])
Plot step response of `sys` with optional final time `tfinal` and discretization time `dt`.
If not defined, suitable values are chosen based on `sys`.
"""
impulseplot

for (func, title, typ) = ((step, "Step Response", Stepplot), (impulse, "Impulse Response", Impulseplot))
    funcname = Symbol(func,"plot")

    @recipe function f(p::typ)
        systems = p.args[1]
        if !isa(systems, AbstractArray)
            systems = [systems]
        end
        if length(p.args) < 2
            dt_list, tfinal = _default_time_data(systems)
        elseif length(p.args) == 2
            dt_list = _default_dt.(systems)
            tfinal = p.args[2]
        else
            tfinal, dt_list = p.args[2:3]
        end
        if !_same_io_dims(systems...)
            error("All systems must have the same input/output dimensions")
        end
        ny, nu = size(systems[1])
        layout --> (ny,nu)
        titles = fill("", 1, ny*nu)
        title --> titles
        s2i(i,j) = LinearIndices((ny,nu))[i,j]
        for (si,(s, dt)) in enumerate(zip(systems, dt_list))
            t = 0:dt:tfinal
            y = func(s, t)[1]
            for i=1:ny
                for j=1:nu
                    ydata = reshape(y[:, i, j], size(t, 1))
                    style = iscontinuous(s) ? :path : :steppost
                    ttext = (nu > 1 && i==1) ? title*" from: u($j) " : title
                    titles[s2i(i,j)] = ttext
                    ytext = (ny > 1 && j==1) ? "Amplitude to: y($i)" : "Amplitude"
                    @series begin
                        seriestype := style
                        xguide --> "Time (s)"
                        yguide --> ytext
                        subplot --> s2i(i,j)
                        label --> "\$G_{$(si)}\$"
                        t, ydata
                    end
                end
            end
        end
    end

end

"""
    _processfreqplot(plottype, system::LTISystem, [w])
    _processfreqplot(plottype, system::AbstractVector{<:LTISystem}, [w])

    Calculate default frequency vector and put system in array of not already array.
    `plottype` is one of `Val{:bode}, Val{:nyquist}, ...`
    for which `_default_freq_vector` is defined.
    Check that system dimensions are compatible.
"""
_processfreqplot(plottype, system::LTISystem, args...) =
    _processfreqplot(plottype, [system], args...)
# Catch when system is not vector, with and without frequency input

# Cantch correct form
function _processfreqplot(plottype, systems::AbstractVector{<:LTISystem},
            w = _default_freq_vector(systems, plottype))

    if !_same_io_dims(systems...)
        error("All systems must have the same input/output dimensions")
    end
    return systems, w
end


@userplot Bodeplot
## FREQUENCY PLOTS ##
"""`fig = bodeplot(sys, args...)`, `bodeplot(LTISystem[sys1, sys2...], args...; plotphase=true, kwargs...)`

Create a Bode plot of the `LTISystem`(s). A frequency vector `w` can be
optionally provided. To change the Magnitude scale see `setPlotScale(str)`

`kwargs` is sent as argument to Plots.plot."""
bodeplot

@recipe function bodeplot(p::Bodeplot; plotphase=true, ylimsphase=(), unwrap=true)
    systems, w = _processfreqplot(Val{:bode}(), p.args...)
    ny, nu = size(systems[1])
    s2i(i,j) = LinearIndices((nu,(plotphase ? 2 : 1)*ny))[j,i]
    layout --> ((plotphase ? 2 : 1)*ny,nu)
    nw = length(w)
    xticks --> getLogTicks(w, getlims(:xlims, plotattributes, w))

    for (si,s) = enumerate(systems)
        mag, phase = bode(s, w)[1:2]
        if _PlotScale == "dB" # Set by setPlotScale(str) globally
            mag = 20*log10.(mag)
        end


        xlab = plotphase ? "" : "Frequency (rad/s)"
        group_ind = 0
        for j=1:nu
            for i=1:ny
                group_ind += 1
                magdata = vec(mag[:, i, j])
                if all(magdata .== -Inf)
                    # 0 system, don't plot anything
                    continue
                end
                phasedata = vec(phase[:, i, j])
                @series begin
                    grid      --> true
                    yscale    --> _PlotScaleFunc
                    xscale    --> :log10
                    if _PlotScale != "dB"
                        yticks    --> getLogTicks(magdata, getlims(:ylims, plotattributes, magdata))
                    end
                    xguide    --> xlab
                    yguide    --> "Magnitude $_PlotScaleStr"
                    subplot   --> s2i((plotphase ? (2i-1) : i),j)
                    title     --> "Bode plot from: u($j)"
                    label     --> "\$G_{$(si)}\$"
                    group     --> group_ind
                    w, magdata
                end
                plotphase || continue

                @series begin
                    grid      --> true
                    xscale    --> :log10
                    ylims      := ylimsphase
                    yguide    --> "Phase (deg)"
                    subplot   --> s2i(2i,j)
                    xguide    --> "Frequency (rad/s)"
                    label     --> "\$G_{$(si)}\$"
                    group     --> group_ind
                    w, unwrap ? ControlSystems.unwrap(phasedata.*(pi/180)).*(180/pi) : phasedata
                end

            end
        end
    end
end

@recipe function f(::Type{Val{:bodemag}}, x, y, z)
    w = x
    magdata = y
    seriestype := :path
    primary := false
    @series begin
        grid   --> true
        yscale --> :log10
        xscale --> :log10
        yguide --> "Magnitude"
        xticks --> getLogTicks(w,  getlims(:xlims, plotattributes, w))
        yticks --> getLogTicks(magdata,  getlims(:ylims, plotattributes, magdata))
        x := w; y := magdata
        ()
    end
    x := []
    y := []
    ()
end
@recipe function f(::Type{Val{:bodephase}}, x, y, z)
    w = x
    phasedata = y
    seriestype := :path
    primary := false
    @series begin
        grid   --> true
        xscale --> :log10
        yguide --> "Phase (deg)"
        xguide --> "Frequency (rad/s)"
        xticks --> getLogTicks(w, getlims(:xlims, plotattributes, w))
        x := w; y := phasedata
        ()
    end
    x := []
    y := []
    ()
end



@userplot Nyquistplot
"""`fig = nyquistplot(sys; gaincircles=true, kwargs...)`, `nyquistplot(LTISystem[sys1, sys2...]; gaincircles=true, kwargs...)`

Create a Nyquist plot of the `LTISystem`(s). A frequency vector `w` can be
optionally provided.

`gaincircles` plots the circles corresponding to |S(iω)| = 1 and |T(iω)| = 1, where S and T are
the sensitivity and complementary sensitivity functions.

`kwargs` is sent as argument to plot."""
nyquistplot
@recipe function nyquistplot(p::Nyquistplot; gaincircles=true)
    systems, w = _processfreqplot(Val{:nyquist}(), p.args...)
    ny, nu = size(systems[1])
    nw = length(w)
    layout --> (ny,nu)
    s2i(i,j) = LinearIndices((ny,nu))[j,i]
    # Ensure that `axes` is always a matrix of handles
    for (si,s) = enumerate(systems)
        re_resp, im_resp = nyquist(s, w)[1:2]
        for j=1:nu
            for i=1:ny
                redata      = re_resp[:, i, j]
                imdata      = im_resp[:, i, j]
                @series begin
                    ylims   --> (min(max(-20,minimum(imdata)),-1), max(min(20,maximum(imdata)),1))
                    xlims   --> (min(max(-20,minimum(redata)),-1), max(min(20,maximum(redata)),1))
                    title --> "Nyquist plot from: u($j)"
                    yguide --> "To: y($i)"
                    subplot --> s2i(i,j)
                    label --> "\$G_{$(si)}\$"
                    hover --> [Printf.@sprintf("ω = %.3f", w) for w in w]
                    (redata, imdata)
                end
                # Plot rings
                if gaincircles && si == length(systems)
                    v = range(0,stop=2π,length=100)
                    S,C = sin.(v),cos.(v)
                    @series begin
                        primary := false
                        linestyle := :dash
                        linecolor := :black
                        seriestype := :path
                        markershape := :none
                        (C,S)
                    end
                    @series begin
                        primary := false
                        linestyle := :dash
                        linecolor := :black
                        seriestype := :path
                        markershape := :none
                        (C .-1,S)
                    end
                end

            end
        end
    end
end


@userplot Nicholsplot

"""
fig = `nicholsplot{T<:LTISystem}(systems::Vector{T}, w::AbstractVector; kwargs...)`

Create a Nichols plot of the `LTISystem`(s). A frequency vector `w` can be
optionally provided.

Keyword arguments:
```
text = true
Gains = [12, 6, 3, 1, 0.5, -0.5, -1, -3, -6, -10, -20, -40, -60]
pInc = 30
sat = 0.4
val = 0.85
fontsize = 10
```

`pInc` determines the increment in degrees between phase lines.

`sat` ∈ [0,1] determines the saturation of the gain lines

`val` ∈ [0,1] determines the brightness of the gain lines

Additional keyword arguments are sent to the function plotting the systems and can be
used to specify colors, line styles etc. using regular Plots.jl syntax

This function is based on code subject to the two-clause BSD licence
Copyright 2011 Will Robertson
Copyright 2011 Philipp Allgeuer

"""
nicholsplot
@recipe function nicholsplot(p::Nicholsplot;
    text     = true,
    Gains    = [12, 6, 3, 1, 0.5, -0.5, -1, -3, -6, -10, -20, -40, -60],
    pInc     = 30,
    sat      = 0.4,
    val      = 0.85,
    fontsize = 10)

    systems, w = _processfreqplot(Val{:nyquist}(), p.args...)
    ny, nu = size(systems[1])

    if isdiscrete(systems[1])
        w_nyquist = 2π/systems[1].Ts
        w = w[w.<= w_nyquist]
    end
    nw = length(w)

    # Gain circle functions
    angle(x)        = unwrap(atan.(imag.(x),real.(x)))
    RadM(m)         = @. abs(m/(m^2-1))
    CentreM(m)      = @. m^2/(1-m^2)
    Ny(mdb,t)       = @. CentreM(10^(mdb/20))+RadM(10^(mdb/20)).*(cosd(t)+im.*sind(t))
    Niϕ(mdb,t)      = @. rad2deg((angle(Ny(mdb,t))))
    Ni_Ga(mdb,t)    = @. 20 * log10(abs(Ny(mdb,t)))

    # Phase circle functions
    Radϕ(ϕ)         = @. 1 / (2 * abs(sind(ϕ)))
    Nyℜ(ϕ,t)        = @. -0.5+Radϕ(ϕ)*cosd(t+mod(ϕ,180)-90)
    Nyℑ(ϕ,t)        = @. 1 / (2 .* tand(ϕ))+Radϕ(ϕ)*sind(t+mod(ϕ,180)-90)
    Niϕϕ(ϕ,t)       = @. rad2deg((angle(Nyℜ(ϕ,t)+im*Nyℑ(ϕ,t))))+360*(round(ϕ/360,RoundToZero)+(0t<0))
    Ni_Gaϕ(ϕ,t)     = @. 20 * log10(abs(Nyℜ(ϕ,t)+im*Nyℑ(ϕ,t)))
    Ni_La(ϕ)        = @. 0.090*10^(ϕ/60)
    getColor(mdb)   = convert(Colors.RGB,Colors.HSV(360*((mdb-minimum(Gains))/(maximum(Gains)-minimum(Gains)))^1.5,sat,val))

    megaangles      = vcat(map(s -> 180/π*angle(vec(freqresp(s, w))), systems)...)
    filter!(x-> !isnan(x), megaangles)
    extremeangles = extrema(megaangles)
    extremeangles = floor(extremeangles[1]/180)*180, ceil(extremeangles[2]/180)*180
    PCyc            = Set{Int}(floor.(Int,megaangles/360)) |> collect |> sort
    # PCyc            = extremeangles[1]:pInc:extremeangles[2]

    # yticks := (Float64[],String[])
    yguide --> "Open-loop gain [dB]"
    xguide --> "Open-loop phase [deg]"

    #  Gain circles
    for k=Gains
        ϕVals   =Niϕ(k,-180:1:180)
        GVals   =Ni_Ga(k,-180:1:180)
        for l in PCyc
            @series begin
                linewidth := 1
                linecolor := getColor(k)
                grid --> false
                if text
                    offset  = (l+1)
                    TextX   = Niϕ(k,210) .+offset
                    TextY   = Ni_Ga(k,210)
                    annotations := (TextX,TextY,Plots.text("$(string(k)) dB",fontsize))
                end
                ϕVals .+ 360(l+1),GVals
            end
        end
    end

    #  Phase circles
    PCycbottom = (PCyc[1] < 0 ? PCyc[1]*360 : (PCyc[1]-1)*360)
    PCyctop = (PCyc[end] < 0 ? (PCyc[end]+1)*360 : (PCyc[end])*360)

    Phi=(PCycbottom):pInc:(PCyctop)
    T1 = 10.0 .^range(-4,stop=log10(180), length=300)
    T2 = [T1; 360 .- reverse(T1,dims=1)]

    for k=(Phi .+ 180)
        if abs(sind(k))<1e-3
            @series begin
                linewidth := 1
                linecolor := Colors.RGB(0.75*[1, 1, 1]...)
                [k,k],[-110,25]
            end
            if cosd(5)>0
                TextX=k
                TextY=1
            else
                TextX=k
                TextY=-46.5
            end
        else
            @series begin
                linewidth := 1
                linecolor := Colors.RGB(0.75*[1,1,1]...)
                Niϕϕ(k,T2),Ni_Gaϕ(k,T2)
            end
            Offset=k-180*floor(Int,k/180);
            if sign(sind(k))==1
                TextX=Niϕϕ(k,Ni_La(180-Offset))
                TextY=Ni_Gaϕ(k,Ni_La(180-Offset))
            else
                TextX=Niϕϕ(k,-Ni_La(Offset))+360
                TextY=Ni_Gaϕ(k,-Ni_La(Offset))
            end
        end
        TextX
        annotations := (TextX,TextY,Plots.text("$(string(k))°",fontsize))

        title --> "Nichols chart"
        grid --> false
        legend --> false
        xguide --> "Phase [deg]"
        yguide --> "Magnitude [dB]"

    end

    extremas = extrema(Gains)
    # colors = [:blue, :cyan, :green, :yellow, :orange, :red, :magenta]
    for (sysi,s) = enumerate(systems)
        ℜresp, ℑresp        = nyquist(s, w)[1:2]
        ℜdata               = dropdims(ℜresp, dims=(2,3))
        ℑdata               = dropdims(ℑresp, dims=(2,3))
        mag                 = 20*log10.(sqrt.(ℜdata.^2 + ℑdata.^2))
        angles              = 180/π*angle(im*ℑdata.+ℜdata)
        extremas = extrema([extremas..., extrema(mag)...])
        @series begin
            linewidth --> 2
            hover --> [Printf.@sprintf("ω = %.3f", w) for w in w]
            angles, mag
        end
    end
    ylims --> extremas
    xlims --> extrema(PCyc*360)
    nothing

end

@userplot Sigmaplot
"""`sigmaplot(sys, args...)`, `sigmaplot(LTISystem[sys1, sys2...], args...)`

Plot the singular values of the frequency response of the `LTISystem`(s). A
frequency vector `w` can be optionally provided.

`kwargs` is sent as argument to Plots.plot."""
sigmaplot
@recipe function sigmaplot(p::Sigmaplot)
    systems, w = _processfreqplot(Val{:sigma}(), p.args...)
    ny, nu = size(systems[1])
    nw = length(w)
    title --> "Sigma Plot"
    xguide --> "Frequency (rad/s)",
    yguide --> "Singular Values $_PlotScaleStr"
    for (si, s) in enumerate(systems)
        sv = sigma(s, w)[1]
        if _PlotScale == "dB"
            sv = 20*log10.(sv)
        end
        for i in 1:size(sv, 2)
            @series begin
                xscale --> :log10
                yscale --> _PlotScaleFunc
                w, sv[:, i]
            end
        end
    end
end

"""`fig = marginplot(sys::LTISystem [,w::AbstractVector];  kwargs...)`, `marginplot(sys::Vector{LTISystem}, w::AbstractVector;  kwargs...)`

Plot all the amplitude and phase margins of the system(s) `sys`.
A frequency vector `w` can be optionally provided.

`kwargs` is sent as argument to Plots.plot."""
function marginplot(systems::Union{AbstractVector{T},T}, args...; kwargs...) where T<:LTISystem
    systems, w = _processfreqplot(Val{:bode}(), systems, args...)
    ny, nu = size(systems[1])
    fig = bodeplot(systems, w; kwargs...)
    s2i(i,j) = LinearIndices((ny,2nu))[j,i]
    titles = Array{AbstractString}(undef, nu,ny,2,2)
    titles[:,:,1,1] .= "Gm: "
    titles[:,:,2,1] .= "Pm: "
    titles[:,:,1,2] .= "Wgm: "
    titles[:,:,2,2] .= "Wpm: "
    for (si, s) in enumerate(systems)
        for j=1:nu
            for i=1:ny
                wgm, gm, wpm, pm, fullPhase = sisomargin(s[i,j],w, full=true, allMargins=true)
                # Let's be reasonable, only plot 5 smallest gain margins
                if length(gm) > 5
                    @warn "Only showing smallest 5 out of $(length(gm)) gain margins"
                    idx = sortperm(gm)
                    wgm = wgm[idx[1:5]]
                    gm = gm[idx[1:5]]
                end
                # Let's be reasonable, only plot 5 smallest phase margins
                if length(pm) > 5
                    @warn "Only showing \"smallest\" 5 out of $(length(pm)) phase margins"
                    idx = sortperm(pm)
                    wgm = wpm[idx[1:5]]
                    gm = pm[idx[1:5]]
                end
                if _PlotScale == "dB"
                    mag = 20 .* log10.(1 ./ gm)
                    oneLine = 0
                else
                    mag = 1 ./ gm
                    oneLine = 1
                end
                for k=1:length(wgm)
                    #Plot gain margins
<<<<<<< HEAD
                    Plots.plot!(fig, [wgm[k];wgm[k]], [1;mag[k]], lab="", subplot=s2i(2i-1,j); group=si)
=======
                    Plots.plot!(fig, [wgm[k];wgm[k]], [1;mag[k]]; lab="", subplot=s2i(2i-1,j), group=si)
>>>>>>> c11f728c
                end
                #Plot gain line at 1
                Plots.plot!(fig, [w[1],w[end]], [oneLine,oneLine], l=:dash, c=:gray, lab="", subplot=s2i(2i-1,j))
                titles[j,i,1,1] *= "["*join([Printf.@sprintf("%2.2f",v) for v in gm],", ")*"] "
                titles[j,i,1,2] *= "["*join([Printf.@sprintf("%2.2f",v) for v in wgm],", ")*"] "
                for k=1:length(wpm)
                    #Plot the phase margins
<<<<<<< HEAD
                    Plots.plot!(fig, [wpm[k];wpm[k]],[fullPhase[k];fullPhase[k]-pm[k]], lab="", subplot=s2i(2i,j); group=si)
=======
                    Plots.plot!(fig, [wpm[k];wpm[k]],[fullPhase[k];fullPhase[k]-pm[k]]; lab="", subplot=s2i(2i,j))
>>>>>>> c11f728c
                    #Plot the line at 360*k
                    Plots.plot!(fig, [w[1],w[end]],(fullPhase[k]-pm[k])*ones(2); l=:dash, c=:gray, lab="", subplot=s2i(2i,j))
                end
                titles[j,i,2,1] *=  "["*join([Printf.@sprintf("%2.2f",v) for v in pm],", ")*"] "
                titles[j,i,2,2] *=  "["*join([Printf.@sprintf("%2.2f",v) for v in wpm],", ")*"] "
            end
        end
    end
    for j = 1:nu
        for i = 1:ny
            Plots.title!(fig, titles[j,i,1,1]*" "*titles[j,i,1,2], subplot=s2i(2i-1,j))
            Plots.title!(fig, titles[j,i,2,1]*" "*titles[j,i,2,2], subplot=s2i(2i,j))
        end
    end
    return fig
end

# HELPERS:

function _same_io_dims(systems::LTISystem...)
    sizes = map(size, systems)
    return all(s -> s == sizes[1], sizes)
end

function _default_time_data(systems::Vector{T}) where T<:LTISystem
    sample_times = [_default_dt(i) for i in systems]
    tfinal = 100*maximum(sample_times)
    return sample_times, tfinal
end
_default_time_data(sys::LTISystem) = _default_time_data(LTISystem[sys])


@userplot Pzmap
"""`fig = pzmap(fig, system, args...; kwargs...)`

Create a pole-zero map of the `LTISystem`(s) in figure `fig`, `args` and `kwargs` will be sent to the `scatter` plot command."""
pzmap
@recipe function pzmap(p::Pzmap)
    systems = p.args[1]
    if systems[1].nu + systems[1].ny > 2
        @warn("pzmap currently only supports SISO systems. Only transfer function from u₁ to y₁ will be shown")
    end
    seriestype := :scatter
    framestyle --> :zerolines
    title --> "Pole-zero map"
    legend --> false
    for system in systems
        z,p,k = zpkdata(system)
        if !isempty(z[1])
            @series begin
                markershape --> :c
                markersize --> 15.
                markeralpha --> 0.5
                real(z[1]),imag(z[1])
            end
        end
        if !isempty(p[1])
            @series begin
                markershape --> :x
                markersize := 15.
                real(p[1]),imag(p[1])
            end
        end

        if isdiscrete(system)
            v = range(0,stop=2π,length=100)
            S,C = sin.(v),cos.(v)
            @series begin
                linestyle --> :dash
                linecolor := :black
                grid --> true
                C,S
            end
        end
    end
end
pzmap(sys::LTISystem; kwargs...) = pzmap([sys]; kwargs...)
pzmap!(sys::LTISystem; kwargs...) = pzmap!([sys]; kwargs...)

"""`fig = gangoffourplot(P::LTISystem, C::LTISystem)`, `gangoffourplot(P::Union{Vector, LTISystem}, C::Vector; plotphase=false)`

Gang-of-Four plot.

`kwargs` is sent as argument to Plots.plot."""
function gangoffourplot(P::Union{Vector, LTISystem}, C::Vector, args...; plotphase=false, kwargs...)
    # Array of (S,D,N,T)
    if P isa LTISystem # Don't broadcast over scalar (with size?)
        P = [P]
    end
    sys = gangoffour.(P,C)
    fig = bodeplot([[sys[i][1] sys[i][2]; sys[i][3] sys[i][4]] for i = 1:length(C)], args..., plotphase=plotphase; kwargs...)
    titles = fill("", 1, plotphase ? 8 : 4)
    # Empty titles on phase
    titleIdx = plotphase ? [1,2,5,6] : [1,2,3,4]
    titles[titleIdx] = ["S = 1/(1+PC)", "D = P/(1+PC)", "N = C/(1+PC)", "T = PC/(1+PC)"]
    Plots.plot!(fig, title = titles)
    return fig
end


function gangoffourplot(P::LTISystem,C::LTISystem, args...; plotphase=false, kwargs...)
    gangoffourplot(P,[C], args...; plotphase=plotphase, kwargs...)
end<|MERGE_RESOLUTION|>--- conflicted
+++ resolved
@@ -641,11 +641,7 @@
                 end
                 for k=1:length(wgm)
                     #Plot gain margins
-<<<<<<< HEAD
-                    Plots.plot!(fig, [wgm[k];wgm[k]], [1;mag[k]], lab="", subplot=s2i(2i-1,j); group=si)
-=======
                     Plots.plot!(fig, [wgm[k];wgm[k]], [1;mag[k]]; lab="", subplot=s2i(2i-1,j), group=si)
->>>>>>> c11f728c
                 end
                 #Plot gain line at 1
                 Plots.plot!(fig, [w[1],w[end]], [oneLine,oneLine], l=:dash, c=:gray, lab="", subplot=s2i(2i-1,j))
@@ -653,11 +649,7 @@
                 titles[j,i,1,2] *= "["*join([Printf.@sprintf("%2.2f",v) for v in wgm],", ")*"] "
                 for k=1:length(wpm)
                     #Plot the phase margins
-<<<<<<< HEAD
-                    Plots.plot!(fig, [wpm[k];wpm[k]],[fullPhase[k];fullPhase[k]-pm[k]], lab="", subplot=s2i(2i,j); group=si)
-=======
                     Plots.plot!(fig, [wpm[k];wpm[k]],[fullPhase[k];fullPhase[k]-pm[k]]; lab="", subplot=s2i(2i,j))
->>>>>>> c11f728c
                     #Plot the line at 360*k
                     Plots.plot!(fig, [w[1],w[end]],(fullPhase[k]-pm[k])*ones(2); l=:dash, c=:gray, lab="", subplot=s2i(2i,j))
                 end
