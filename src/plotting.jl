--- conflicted
+++ resolved
@@ -178,14 +178,8 @@
         titles = fill("", 1, ny*nu)
         title --> titles
         s2i(i,j) = LinearIndices((ny,nu))[i,j]
-<<<<<<< HEAD
         for (si,s) in enumerate(systems)
             y,t = func(s, p.args[2:end]...)
-=======
-        for (si,(s, dt)) in enumerate(zip(systems, dt_list))
-            t = 0:dt:tfinal
-            y = func(s, t)[1]
->>>>>>> 21709f8e
             for i=1:ny
                 for j=1:nu
                     ydata = reshape(y[:, i, j], size(t, 1))
