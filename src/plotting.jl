--- conflicted
+++ resolved
@@ -378,12 +378,8 @@
                     label --> "\$G_{$(si)}\$"
                     styledict = getStyleSys(si,length(systems))
                     linestyle --> styledict[:l]
-<<<<<<< HEAD
-                    linecolor --> styledict[:c]
                     hover --> [@sprintf("ω = %.3f", w) for w in w]
-=======
                     color --> styledict[:c]
->>>>>>> 1c0010b2
                     (redata, imdata)
                 end
                 # Plot rings
@@ -569,12 +565,8 @@
             linewidth --> 2
             styledict = getStyleSys(sysi,length(systems))
             linestyle --> styledict[:l]
-<<<<<<< HEAD
-            linecolor --> styledict[:c]
             hover --> [@sprintf("ω = %.3f", w) for w in w]
-=======
             color --> styledict[:c]
->>>>>>> 1c0010b2
             angles, mag
         end
     end
