--- conflicted
+++ resolved
@@ -38,19 +38,26 @@
     _PlotScale, _PlotScaleFunc, _PlotScaleStr = plotSettings
 end
 
+"""
+Get atributes from xlims or ylims
+default to extrema(wmag) if xlims/ylims not defined or empty
+"""
+function getlims(xylims, plotattributes, wmag)
+    lims = get(plotattributes, xylims, extrema(wmag))
+    if lims isa Tuple{<:Number, <:Number} # If x/ylims not supplied as empty
+        return lims
+    else
+        return extrema(wmag)
+    end
+end
+
 function getLogTicks(x, minmax)
     minx, maxx =  minmax
     major_minor_limit = 6
     minor_text_limit  = 8
-<<<<<<< HEAD
-    min               = ceil(log10(minimum(x)))
-    max               = floor(log10(maximum(x)))
-    major             = 10 .^ collect(min:max)
-=======
     min               = ceil(log10(minx))
     max               = floor(log10(maxx))
-    major             = 10.^collect(min:max)
->>>>>>> ee9bc1ff
+    major             = 10 .^ collect(min:max)
     if Plots.backend() != Plots.GRBackend()
         majorText = [latexstring("\$10^{$(round(Int64,i))}\$") for i = min:max]
     else
@@ -64,11 +71,7 @@
             minorText = ["$j*10^{$(round(Int64,i))}" for i = (min-1):(max+1) for j = 2:9]
         end
 
-<<<<<<< HEAD
-        ind       = findall(minimum(x) .<= minor .<= maximum(x))
-=======
-        ind       = find(minx .<= minor .<= maxx)
->>>>>>> ee9bc1ff
+        ind       = findall(minx .<= minor .<= maxx)
         minor     = minor[ind]
         minorText = minorText[ind]
         if length(minor) > minor_text_limit
@@ -216,7 +219,7 @@
 `kwargs` is sent as argument to Plots.plot."""
 bodeplot
 
-@recipe function bodeplot(p::Bodeplot; plotphase=true, ylimsphase=nothing)
+@recipe function bodeplot(p::Bodeplot; plotphase=true, ylimsphase=())
     systems = p.args[1]
     if !isa(systems, AbstractArray)
         systems = typeof(systems)[systems]
@@ -233,7 +236,7 @@
     s2i(i,j) = LinearIndices((nu,(plotphase ? 2 : 1)*ny))[j,i]
     layout --> ((plotphase ? 2 : 1)*ny,nu)
     nw = length(w)
-    xticks --> getLogTicks(w, get(plotattributes, :xlims, (minimum(w), maximum(w))))
+    xticks --> getLogTicks(w, getlims(:xlims, plotattributes, w))
 
     for (si,s) = enumerate(systems)
         mag, phase = bode(s, w)[1:2]
@@ -257,7 +260,7 @@
                     yscale    --> _PlotScaleFunc
                     xscale    --> :log10
                     if _PlotScale != "dB"
-                        yticks    --> getLogTicks(magdata, get(plotattributes, :ylims, (minimum(magdata), maximum(magdata))))
+                        yticks    --> getLogTicks(magdata, getlims(:ylims, plotattributes, magdata))
                     end
                     xguide    --> xlab
                     yguide    --> "Magnitude $_PlotScaleStr"
@@ -271,13 +274,7 @@
                 if !plotphase
                     continue
                 end
-                #Let user specify limits on phase independently
-                ylimsphase = if isa(ylimsphase, Void)
-                    (floor(minimum(phasedata)/180)*180,
-                     ceil(maximum(phasedata)/180)*180)
-                else
-                    ylimsphase
-                end
+
                 @series begin
                     grid      --> true
                     xscale    --> :log10
@@ -306,8 +303,8 @@
         yscale --> :log10
         xscale --> :log10
         yguide --> "Magnitude"
-        xticks --> getLogTicks(w,  get(plotattributes, :xlims, (minimum(w), maximum(w))))
-        yticks --> getLogTicks(magdata,  get(plotattributes, :ylims, (minimum(magdata), maximum(magdata))))
+        xticks --> getLogTicks(w,  getlims(:xlims, plotattributes, w))
+        yticks --> getLogTicks(magdata,  getlims(:ylims, plotattributes, magdata))
         x := w; y := magdata
         ()
     end
@@ -325,7 +322,7 @@
         xscale --> :log10
         yguide --> "Phase (deg)"
         xguide --> "Frequency (rad/s)"
-        xticks --> getLogTicks(w, get(plotattributes, :xlims, (minimum(w), maximum(w))))
+        xticks --> getLogTicks(w, getlims(:xlims, plotattributes, w))
         x := w; y := phasedata
         ()
     end
