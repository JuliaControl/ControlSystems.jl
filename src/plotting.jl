--- conflicted
+++ resolved
@@ -55,28 +55,6 @@
     end
 end
 extremareducer(x,y) = (min(x[1],y[1]),max(x[2],y[2]))
-
-function getPhaseTicks(x, minmax)
-    minx, maxx =  minmax
-    min               = ceil(minx/90)
-    max               = floor(maxx/90)
-    if max-min < 5
-        ## If we span less than a full rotation 45° steps are ok
-        major = ((min-0.5):0.5:(max+0.5)).*90
-    else
-        ## Create additional 45° before/behind first/last plot
-        ## this helps identifying at the edges.
-        major = [(min-0.5);min:max;(max+0.5)].*90
-    end
-    if Plots.backend() != Plots.GRBackend()
-        majorText = [latexstring("\$ $(round(Int64,i))\$") for i = major]
-    else
-        majorText = ["$(round(Int64,i))" for i = major]
-    end
-
-    return major, majorText
-
-end
 
 function getLogTicks(x, minmax)
     minx, maxx =  minmax
@@ -252,13 +230,9 @@
 
 @userplot Bodeplot
 ## FREQUENCY PLOTS ##
-<<<<<<< HEAD
 """
     fig = bodeplot(sys, args...)
     bodeplot(LTISystem[sys1, sys2...], args...; plotphase=true, kwargs...)
-=======
-"""`fig = bodeplot(sys, args...)`, `bodeplot(LTISystem[sys1, sys2...], args...; plotphase=true, hz=false, kwargs...)`
->>>>>>> 11f74381
 
 Create a Bode plot of the `LTISystem`(s). A frequency vector `w` can be
 optionally provided. To change the Magnitude scale see `setPlotScale(str)`
@@ -774,23 +748,12 @@
 pzmap!(sys::LTISystem; kwargs...) = pzmap!([sys]; kwargs...)
 
 """
-<<<<<<< HEAD
-    fig = gangoffourplot(P::LTISystem, C::LTISystem)
-    gangoffourplot(P::Union{Vector, LTISystem}, C::Vector; plotphase=false)
-
-Gang-of-Four plot.
-
-`kwargs` is sent as argument to Plots.plot.
-"""
-function gangoffourplot(P::Union{Vector, LTISystem}, C::Vector, args...; plotphase=false, kwargs...)
-=======
     fig = gangoffourplot(P::LTISystem, C::LTISystem; minimal=true, plotphase=false, kwargs...)
     gangoffourplot(P::Union{Vector, LTISystem}, C::Vector; minimal=true, plotphase=false, kwargs...)
 
 Gang-of-Four plot. `kwargs` is sent as argument to Plots.plot.
 """
 function gangoffourplot(P::Union{Vector, LTISystem}, C::Vector, args...; minimal=true, plotphase=false, kwargs...)
->>>>>>> 11f74381
     # Array of (S,D,N,T)
     if P isa LTISystem # Don't broadcast over scalar (with size?)
         P = [P]
