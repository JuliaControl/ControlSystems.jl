export rstd, rstc, dab, c2d_roots2poly, c2d_poly2poly, zpconv#, lsima, indirect_str


"""`[sysd, x0map] = c2d(sys, Ts, method=:zoh)`

Convert the continuous system `sys` into a discrete system with sample time
`Ts`, using the provided method. Currently only `:zoh` and `:foh` are provided.

Returns the discrete system `sysd`, and a matrix `x0map` that transforms the
initial conditions to the discrete domain by
`x0_discrete = x0map*[x0; u0]`"""
function c2d(sys::StateSpace, Ts::Real, method::Symbol=:zoh)
    if !iscontinuous(sys)
        error("sys must be a continuous time system")
    end
    A, B, C, D = ssdata(sys)
    ny, nu = size(sys)
    nx = nstates(sys)
    if method == :zoh
        M = exp([A*Ts  B*Ts;
            zeros(nu, nx + nu)])
        Ad = M[1:nx, 1:nx]
        Bd = M[1:nx, nx+1:nx+nu]
        Cd = C
        Dd = D
        x0map = [Matrix{Float64}(I, nx, nx) zeros(nx, nu)] # Cant use I if nx==0
    elseif method == :foh
        M = exp([A*Ts B*Ts zeros(nx, nu);
<<<<<<< HEAD
            zeros(nu, nx + nu) Matrix{Float64}(I, nu, nu);
=======
            zeros(nu, nx + nu) eye(nu);
>>>>>>> 09c4bde0
            zeros(nu, nx + 2*nu)])
        M1 = M[1:nx, nx+1:nx+nu]
        M2 = M[1:nx, nx+nu+1:nx+2*nu]
        Ad = M[1:nx, 1:nx]
        Bd = Ad*M2 + M1 - M2
        Cd = C
        Dd = D + C*M2
        x0map = [Matrix{Float64}(I, nx, nx)  (-M2)]
    elseif method == :tustin || method == :matched
        error("NotImplemented: Only `:zoh` and `:foh` implemented so far")
    else
        error("Unsupported method: ", method)
    end
    return StateSpace(Ad, Bd, Cd, Dd, Ts), x0map
end


function rst(bplus,bminus,a,bm1,am,ao,ar=[1],as=[1] ;cont=true)

    ae      = conv(a,ar)
    be      = conv(bminus,as)
    aoam    = conv(am,ao)
    r1,s1   = dab(ae,be,aoam)

    r       = conv(conv(r1,ar),bplus)
    s       = conv(s1,as)

    bm      = conv(bminus,bm1)
    t0      = (cont ? am[end]/bm[end] : sum(am)/sum(bm))
    t       = t0*conv(ao,bm1)
    s       = s/r[1]
    t       = t/r[1]
    r       = r/r[1]

    r,s,t
end



"""
See ?rstd for the discerte case
"""
rstc(args...)=rst(args..., ;cont=true)

"""
rstd  Polynomial synthesis in discrete time.

`R,S,T=rstd(BPLUS,BMINUS,A,BM1,AM,AO,AR,AS)`

`R,S,T=rstd(BPLUS,BMINUS,A,BM1,AM,AO,AR)`

`R,S,T=rstd(BPLUS,BMINUS,A,BM1,AM,AO)`

Polynomial synthesis according to CCS ch 10 to
design a controller R(q) u(k) = T(q) r(k) - S(q) y(k)

Inputs:  BPLUS  : Part of open loop numerator
BMINUS : Part of open loop numerator
A      : Open loop denominator
BM1    : Additional zeros
AM     : Closed loop denominator
AO     : Observer polynomial
AR     : Pre-specified factor of R,
e.g integral part [1, -1]^k
AS     : Pre-specified factor of S,
e.g notch filter [1, 0, w^2]

Outputs: R,S,T  : Polynomials in controller

See function DAB how the solution to the Diophantine-
Aryabhatta-Bezout identity is chosen.

See Computer-Controlled Systems: Theory and Design, Third Edition
Karl Johan Åström, Björn Wittenmark
"""
rstd(args...)=rst(args..., ;cont=false)


"""
DAB   Solves the Diophantine-Aryabhatta-Bezout identity

`X,Y = DAB(A,B,C)`

AX + BY = C, where A, B, C, X and Y are polynomials
and deg Y = deg A - 1.

See Computer-Controlled Systems: Theory and Design, Third Edition
Karl Johan Åström, Björn Wittenmark
"""
function dab(a,b,c)

    na = length(a)
    nb = length(b)
    nc = length(c)
    ns = na - 1
    if ns < 1
        r = c/a
        s = 0
        return
    end
    nr = nc - ns
    c = nb-nr > 1 ? [zeros(nb-nr-1); c] : c
    nc = length(c)
    nr = nc - ns
    if nr < 1
        r = 0
        s = c/b
        return
    end
    b = [zeros(nr-nb+1); b]
    za = zeros(nr-1)
    zb = zeros(ns-1)
    ma = toeplitz([a; za],[a[1]; za])
    mb = toeplitz([b; zb],[b[1]; zb])
    m = [ma mb]
    if rank(m) < minimum(size(m))
        @warn("Singular problem due to common factors in A and B")
    end
    co = cond(m)
    co > 1e6 && println("dab: condition number $(co)")
    rs = (c'/(m'))'
    r = rs[1:nr]
    s = rs[nr+1:nc]
    length(s) > length(r) && @warn("Controller not casual, deg(S) > deg(R), consider increasing degree of observer polynomial")
    r,s
end

function toeplitz(c,r)
    nc = length(c)
    nr = length(r)
    A  = zeros(nc, nr)
    A[:,1] = c
    A[1,:] = r
    for i in 2:nr
        A[2:end,i] = A[1:end-1,i-1]
    end
    A
end

import Polynomials

"""
`c2d_roots2poly(ro,h)`

returns the polynomial coefficients in discrete time given a vector of roots in continuous time
"""
function c2d_roots2poly(ro,h)
    return real((Polynomials.poly(exp(ro.*h))).a[end:-1:1])
end

"""
`c2d_poly2poly(ro,h)`

returns the polynomial coefficients in discrete time given polynomial coefficients in continuous time
"""
function c2d_poly2poly(p,h)
    ro = Polynomials.roots(Polynomials.Poly(p[end:-1:1]))
    return real(Polynomials.poly(exp(ro.*h)).a[end:-1:1])
end


function c2d(G::TransferFunction{S}, h;kwargs...) where {S}
    @assert iscontinuous(G)
    ny, nu = size(G)
    @assert (ny + nu == 2) "c2d(G::TransferFunction, h) not implemented for MIMO systems"
    sys = ss(G)
    sysd = c2d(sys, h, kwargs...)[1]
    return convert(TransferFunction, sysd)
end


"""`[y, t, x] = lsima(sys, t[, x0, method])`

Calculate the time response of adaptive controller. If `x0` is ommitted,
a zero vector is used.

Continuous time systems are discretized before simulation. By default, the
method is chosen based on the smoothness of the input signal. Optionally, the
`method` parameter can be specified as either `:zoh` or `:foh`."""
function lsima(sys::StateSpace, t::AbstractVector, r::AbstractVector{T}, control_signal::Function,state,
    x0::VecOrMat=zeros(sys.nx, 1), method::Symbol=:zoh) where T
    ny, nu = size(sys)

    nx = sys.nx

    if length(x0) != nx
        error("size(x0) must match the number of states of sys")
    end

    dt = Float64(t[2] - t[1])
    if !iscontinuous(sys) || method == :zoh
        if iscontinuous(sys)
            dsys = c2d(sys, dt, :zoh)[1]
        else
            if sys.Ts != dt
                error("Time vector must match sample time for discrete system")
            end
            dsys = sys
        end
    else
        dsys, x0map = c2d(sys, dt, :foh)
    end
    n = size(t, 1)
    x = Array{T}(undef, size(sys.A, 1), n)
    u = Array{T}(undef, n)
    y = Array{T}(undef, n)
    for i=1:n
        x[:,i] = x0
        y[i] = (sys.C*x0 + sys.D*u[i])[1]

        u[i],state = control_signal(state, y[1:i], u[1:i-1], r[1:i])
        x0 = sys.A * x0 + sys.B * u[i]

    end


    return y, t, x, u
end
lsima(sys::TransferFunction, u, t,r, args...) = lsima(ss(sys), u, t,r, args...)

function indirect_str(state, y, u,uc, nb,na, lambda,bm1,am,ao,ar=[1],as=[1])
    theta, P = state
    u = [zeros(length(ao)+length(am)+1);u]
    y = [zeros(length(ao)+length(am)+1);y]
    phi = [y[end-1:-1:end-na]; u[end:-1:end-nb]]
    # compute new estimate and update covariance matrix

    K = P*phi/(lambda + phi'P*phi)
    new_theta = theta + K*(y[end] - phi'theta)
    new_P = (I - K*phi')*P/lambda
    new_P = (new_P + new_P')/2

    state = (new_theta, new_P)

    a = [1;theta[1:na]]
    b = theta[na+1:end]
    r,s,t = rstd([1],b,a,bm1,am,ao,ar,as)
    uo = r⋅u[end:-1:end-length(r)+1] + s⋅y[end-1:-1:end-length(s)] + t⋅uc[end:-1:end-length(t)+1]

    return uo,state

end


"""
`zpc(a,r,b,s)` form conv(a,r) + conv(b,s) where the lengths of the polynomials are equalized by zero-padding such that the addition can be carried out
"""
function zpconv(a,r,b,s)
    d = length(a)+length(r)-length(b)-length(s)
    if d > 0
        b = [zeros(d);b]
    end
    conv(a,r) + conv(b,s)
end<|MERGE_RESOLUTION|>--- conflicted
+++ resolved
@@ -26,11 +26,7 @@
         x0map = [Matrix{Float64}(I, nx, nx) zeros(nx, nu)] # Cant use I if nx==0
     elseif method == :foh
         M = exp([A*Ts B*Ts zeros(nx, nu);
-<<<<<<< HEAD
             zeros(nu, nx + nu) Matrix{Float64}(I, nu, nu);
-=======
-            zeros(nu, nx + nu) eye(nu);
->>>>>>> 09c4bde0
             zeros(nu, nx + 2*nu)])
         M1 = M[1:nx, nx+1:nx+nu]
         M2 = M[1:nx, nx+nu+1:nx+2*nu]
