export rstd, rstc, dab, c2d_roots2poly, c2d_poly2poly, zpconv#, lsima, indirect_str


"""
    sysd = c2d(sys::AbstractStateSpace{<:Continuous}, Ts, method=:zoh; w_prewarp=0)
    Gd = c2d(G::TransferFunction{<:Continuous}, Ts, method=:zoh)

Convert the continuous-time system `sys` into a discrete-time system with sample time
`Ts`, using the specified `method` (:`zoh`, `:foh`, `:fwdeuler` or `:tustin`).
Note that the forward-Euler method generally requires the sample time to be very small
relative to the time constants of the system.

`method = :tustin` performs a bilinear transform with prewarp frequency `w_prewarp`.

- `w_prewarp`: Frequency (rad/s) for pre-warping when usingthe Tustin method, has no effect for other methods.

See also `c2d_x0map`
"""
c2d(sys::AbstractStateSpace{<:Continuous}, Ts::Real, method::Symbol=:zoh; kwargs...) = c2d_x0map(sys, Ts, method; kwargs...)[1]


"""
    sysd, x0map = c2d_x0map(sys::AbstractStateSpace{<:Continuous}, Ts, method=:zoh; w_prewarp=0)

Returns the discretization `sysd` of the system `sys` and a matrix `x0map` that
transforms the initial conditions to the discrete domain by `x0_discrete = x0map*[x0; u0]`

See `c2d` for further details."""
function c2d_x0map(sys::AbstractStateSpace{<:Continuous}, Ts::Real, method::Symbol=:zoh; w_prewarp=0)
    A, B, C, D = ssdata(sys)
    T = promote_type(eltype.((A,B,C,D))...)
    ny, nu = size(sys)
    nx = nstates(sys)
    if method === :zoh
        M = exp([A*Ts  B*Ts;
            zeros(nu, nx + nu)])
        Ad = M[1:nx, 1:nx]
        Bd = M[1:nx, nx+1:nx+nu]
        Cd = C
        Dd = D
        x0map = [Matrix{T}(I, nx, nx) zeros(nx, nu)] # Cant use I if nx==0
    elseif method === :foh
        M = exp([A*Ts B*Ts zeros(nx, nu);
            zeros(nu, nx + nu) Matrix{T}(I, nu, nu);
            zeros(nu, nx + 2*nu)])
        M1 = M[1:nx, nx+1:nx+nu]
        M2 = M[1:nx, nx+nu+1:nx+2*nu]
        Ad = M[1:nx, 1:nx]
        Bd = Ad*M2 + M1 - M2
        Cd = C
        Dd = D + C*M2
        x0map = [Matrix{T}(I, nx, nx)  (-M2)]
    elseif method === :fwdeuler
        Ad, Bd, Cd, Dd = (I+Ts*A), Ts*B, C, D
        x0map = I(nx)
    elseif method === :tustin
<<<<<<< HEAD
        a > 0 || throw(DomainError("A positive a must be provided for method Tustin"))
        AI = (I(nx)-a*A)
        Ad = AI\(I(nx)+a*A)
        Bd = 2a*(AI\B)
        Cd = C/AI
        Dd = a*Cd*B + D
        x0map = I(nx)
=======
        a = w_prewarp == 0 ? Ts/2 : tan(w_prewarp*Ts/2)/w_prewarp
        a > 0 || throw(DomainError("A positive w_prewarp must be provided for method Tustin"))
        AI = (I-a*A)
        Ad = AI\(I+a*A)
        Bd = 2a*(AI\B)
        Cd = C/AI 
        Dd = a*Cd*B + D
        x0map = Matrix{T}(I, nx, nx)
>>>>>>> 75339570
    elseif method === :matched
        error("NotImplemented: Only `:zoh`, `:foh` and `:fwdeuler` implemented so far")
    else
        error("Unsupported method: ", method)
    end
    timeevol = Discrete(Ts)
    return StateSpace{typeof(timeevol), eltype(Ad)}(Ad, Bd, Cd, Dd, timeevol), x0map
end

"""
    d2c(sys::AbstractStateSpace{<:Discrete}, method::Symbol = :zoh; w_prewarp=0)

Convert discrete-time system to a continuous time system, assuming that the discrete-time system was discretized using `method`. Available methods are `:zoh, :fwdeuler´.

- `w_prewarp`: Frequency for pre-warping when usingthe Tustin method, has no effect for other methods.
"""
<<<<<<< HEAD
function d2c(sys::AbstractStateSpace{<:Discrete}, method::Symbol=:zoh; a=sys.Ts/2)
=======
function d2c(sys::AbstractStateSpace{<:Discrete}, method::Symbol=:zoh; w_prewarp=0)
>>>>>>> 75339570
    A, B, C, D = ssdata(sys)
    ny, nu = size(sys)
    nx = nstates(sys)
    if method === :zoh
        M = log([A  B;
            zeros(nu, nx) I])./sys.Ts
        Ac = M[1:nx, 1:nx]
        Bc = M[1:nx, nx+1:nx+nu]
        if eltype(A) <: Real
            Ac,Bc = real.((Ac, Bc))
        end
        Cc, Dc = C, D
    elseif method === :fwdeuler
        Ac = (A-I)./sys.Ts
        Bc = B./sys.Ts
        Cc, Dc = C, D
    elseif method === :tustin
<<<<<<< HEAD
        a > 0 || throw(DomainError("A positive a must be provided for method Tustin"))
=======
        a = w_prewarp == 0 ? sys.Ts/2 : tan(w_prewarp*sys.Ts/2)/w_prewarp
        a > 0 || throw(DomainError("A positive w_prewarp must be provided for method Tustin"))
>>>>>>> 75339570
        AI = a*(A+I)
        Ac = (A-I)/AI
        Bc = AI\B
        Cc = 2a*C/AI
        Dc = D - Cc*B/2
    else
        error("Unsupported method: ", method)
    end
    return StateSpace(Ac, Bc, Cc, Dc)
end

d2c(sys::TransferFunction{<:Discrete}, args...) = tf(d2c(ss(sys), args...))


function rst(bplus,bminus,a,bm1,am,ao,ar=[1],as=[1] ;cont=true)

    ae      = conv(a,ar)
    be      = conv(bminus,as)
    aoam    = conv(am,ao)
    r1,s1   = dab(ae,be,aoam)

    r       = conv(conv(r1,ar),bplus)
    s       = conv(s1,as)

    bm      = conv(bminus,bm1)
    t0      = (cont ? am[end]/bm[end] : sum(am)/sum(bm))
    t       = t0*conv(ao,bm1)
    s       = s/r[1]
    t       = t/r[1]
    r       = r/r[1]

    r,s,t
end



"""
See ?rstd for the discerte case
"""
rstc(args...)=rst(args..., ;cont=true)

"""
    R,S,T=rstd(BPLUS,BMINUS,A,BM1,AM,AO,AR,AS)
    R,S,T=rstd(BPLUS,BMINUS,A,BM1,AM,AO,AR)
    R,S,T=rstd(BPLUS,BMINUS,A,BM1,AM,AO)

rstd  Polynomial synthesis in discrete time.

Polynomial synthesis according to CCS ch 10 to
design a controller R(q) u(k) = T(q) r(k) - S(q) y(k)

Inputs:  BPLUS  : Part of open loop numerator
BMINUS : Part of open loop numerator
A      : Open loop denominator
BM1    : Additional zeros
AM     : Closed loop denominator
AO     : Observer polynomial
AR     : Pre-specified factor of R,
e.g integral part [1, -1]^k
AS     : Pre-specified factor of S,
e.g notch filter [1, 0, w^2]

Outputs: R,S,T  : Polynomials in controller

See function `dab` how the solution to the Diophantine-
Aryabhatta-Bezout identity is chosen.

See Computer-Controlled Systems: Theory and Design, Third Edition
Karl Johan Åström, Björn Wittenmark
"""
rstd(args...)=rst(args..., ;cont=false)


"""
    X,Y = dab(A,B,C)

DAB   Solves the Diophantine-Aryabhatta-Bezout identity

AX + BY = C, where A, B, C, X and Y are polynomials
and deg Y = deg A - 1.

See Computer-Controlled Systems: Theory and Design, Third Edition
Karl Johan Åström, Björn Wittenmark
"""
function dab(a,b,c)

    na = length(a)
    nb = length(b)
    nc = length(c)
    ns = na - 1
    if ns < 1
        r = c/a
        s = 0
        return
    end
    nr = nc - ns
    c = nb-nr > 1 ? [zeros(nb-nr-1); c] : c
    nc = length(c)
    nr = nc - ns
    if nr < 1
        r = 0
        s = c/b
        return
    end
    b = [zeros(nr-nb+1); b]
    za = zeros(nr-1)
    zb = zeros(ns-1)
    ma = toeplitz([a; za],[a[1]; za])
    mb = toeplitz([b; zb],[b[1]; zb])
    m = [ma mb]
    if rank(m) < minimum(size(m))
        @warn("Singular problem due to common factors in A and B")
    end
    co = cond(m)
    co > 1e6 && println("dab: condition number $(co)")
    rs = (c'/(m'))'
    r = rs[1:nr]
    s = rs[nr+1:nc]
    length(s) > length(r) && @warn("Controller not casual, deg(S) > deg(R), consider increasing degree of observer polynomial")
    r,s
end

function toeplitz(c,r)
    nc = length(c)
    nr = length(r)
    A  = zeros(nc, nr)
    A[:,1] = c
    A[1,:] = r
    for i in 2:nr
        A[2:end,i] = A[1:end-1,i-1]
    end
    A
end


"""
    c2d_roots2poly(ro, Ts)

returns the polynomial coefficients in discrete time given a vector of roots in continuous time
"""
function c2d_roots2poly(ro, Ts)
    return real((Polynomials.poly(exp(ro .* Ts))).coeffs[end:-1:1])
end

"""
    c2d_poly2poly(ro, Ts)

returns the polynomial coefficients in discrete time given polynomial coefficients in continuous time
"""
function c2d_poly2poly(p, Ts)
    ro = Polynomials.roots(Polynomials.Polynomial(p[end:-1:1]))
    return real(Polynomials.poly(exp(ro .* Ts)).coeffs[end:-1:1])
end

function c2d(G::TransferFunction{<:Continuous, <:SisoRational}, Ts, args...; kwargs...)
    issiso(G) || error("c2d(G::TransferFunction, h) not implemented for MIMO systems")
    sysd = c2d(ss(G), Ts, args...; kwargs...)
    return convert(TransferFunction{typeof(sysd.timeevol), SisoRational}, sysd)
end

function c2d(G::TransferFunction{<:Continuous, <:SisoZpk}, Ts, args...; kwargs...)
    issiso(G) || error("c2d(G::TransferFunction, h) not implemented for MIMO systems")
    sysd = c2d(ss(G), Ts, args...; kwargs...)
    return convert(TransferFunction{typeof(sysd.timeevol), SisoZpk}, sysd)
end

"""
    zpc(a,r,b,s)

form conv(a,r) + conv(b,s) where the lengths of the polynomials are equalized by zero-padding such that the addition can be carried out
"""
function zpconv(a,r,b,s)
    d = length(a)+length(r)-length(b)-length(s)
    if d > 0
        b = [zeros(d);b]
    end
    conv(a,r) + conv(b,s)
end<|MERGE_RESOLUTION|>--- conflicted
+++ resolved
@@ -54,15 +54,6 @@
         Ad, Bd, Cd, Dd = (I+Ts*A), Ts*B, C, D
         x0map = I(nx)
     elseif method === :tustin
-<<<<<<< HEAD
-        a > 0 || throw(DomainError("A positive a must be provided for method Tustin"))
-        AI = (I(nx)-a*A)
-        Ad = AI\(I(nx)+a*A)
-        Bd = 2a*(AI\B)
-        Cd = C/AI
-        Dd = a*Cd*B + D
-        x0map = I(nx)
-=======
         a = w_prewarp == 0 ? Ts/2 : tan(w_prewarp*Ts/2)/w_prewarp
         a > 0 || throw(DomainError("A positive w_prewarp must be provided for method Tustin"))
         AI = (I-a*A)
@@ -71,7 +62,6 @@
         Cd = C/AI 
         Dd = a*Cd*B + D
         x0map = Matrix{T}(I, nx, nx)
->>>>>>> 75339570
     elseif method === :matched
         error("NotImplemented: Only `:zoh`, `:foh` and `:fwdeuler` implemented so far")
     else
@@ -88,11 +78,7 @@
 
 - `w_prewarp`: Frequency for pre-warping when usingthe Tustin method, has no effect for other methods.
 """
-<<<<<<< HEAD
-function d2c(sys::AbstractStateSpace{<:Discrete}, method::Symbol=:zoh; a=sys.Ts/2)
-=======
 function d2c(sys::AbstractStateSpace{<:Discrete}, method::Symbol=:zoh; w_prewarp=0)
->>>>>>> 75339570
     A, B, C, D = ssdata(sys)
     ny, nu = size(sys)
     nx = nstates(sys)
@@ -110,12 +96,8 @@
         Bc = B./sys.Ts
         Cc, Dc = C, D
     elseif method === :tustin
-<<<<<<< HEAD
-        a > 0 || throw(DomainError("A positive a must be provided for method Tustin"))
-=======
         a = w_prewarp == 0 ? sys.Ts/2 : tan(w_prewarp*sys.Ts/2)/w_prewarp
         a > 0 || throw(DomainError("A positive w_prewarp must be provided for method Tustin"))
->>>>>>> 75339570
         AI = a*(A+I)
         Ac = (A-I)/AI
         Bc = AI\B
