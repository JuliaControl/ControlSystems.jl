"""`care(A, B, Q, R)`

Compute 'X', the solution to the continuous-time algebraic Riccati equation,
defined as A'X + XA - (XB)R^-1(B'X) + Q = 0, where R is non-singular.

Algorithm taken from:
Laub, "A Schur Method for Solving Algebraic Riccati Equations."
http://dspace.mit.edu/bitstream/handle/1721.1/1301/R-0859-05666488.pdf
"""
function care(A, B, Q, R)
    G = try
        B*inv(R)*B'
    catch y
        if y isa SingularException
            error("R must be non-singular in care.")
        else
            throw(y)
        end
    end

    Z = [A  -G;
        -Q  -A']

    S = schur(Z)
    S = ordschur(S, real(S.values).<0)
    U = S.Z

    (m, n) = size(U)
    U11 = U[1:div(m, 2), 1:div(n,2)]
    U21 = U[div(m,2)+1:m, 1:div(n,2)]
    return U21/U11
end

"""`dare(A, B, Q, R)`

Compute `X`, the solution to the discrete-time algebraic Riccati equation,
defined as A'XA - X - (A'XB)(B'XB + R)^-1(B'XA) + Q = 0, where Q>=0 and R>0

Algorithm taken from:
Laub, "A Schur Method for Solving Algebraic Riccati Equations."
http://dspace.mit.edu/bitstream/handle/1721.1/1301/R-0859-05666488.pdf
"""
function dare(A, B, Q, R)
    if (!ishermitian(Q) || minimum(eigvals(real(Q))) < 0)
        error("Q must be positive-semidefinite.");
    end
    if (!isposdef(R))
        error("R must be positive definite.");
    end

    n = size(A, 1);

    E = [
        Matrix{Float64}(I, n, n) B/R*B';
        zeros(size(A)) A'
    ];
    F = [
        A zeros(size(A));
        -Q Matrix{Float64}(I, n, n)
    ];

    QZ = schur(F, E);
    QZ = ordschur(QZ, abs.(QZ.alpha./QZ.beta) .< 1);

    return QZ.Z[(n+1):end, 1:n]/QZ.Z[1:n, 1:n];
end

"""`dlyap(A, Q)`

Compute the solution `X` to the discrete Lyapunov equation
`AXA' - X + Q = 0`.
"""
function dlyap(A::AbstractMatrix, Q)
    lhs = kron(A, conj(A))
    lhs = I - lhs
    x = lhs\reshape(Q, prod(size(Q)), 1)
    return reshape(x, size(Q))
end

"""`gram(sys, opt)`

Compute the grammian of system `sys`. If `opt` is `:c`, computes the
controllability grammian. If `opt` is `:o`, computes the observability
grammian."""
function gram(sys::AbstractStateSpace, opt::Symbol)
    if !isstable(sys)
        error("gram only valid for stable A")
    end
    func = iscontinuous(sys) ? lyap : dlyap
    if opt == :c
        # TODO probably remove type check in julia 0.7.0
        return func(sys.A, sys.B*sys.B')#::Array{numeric_type(sys),2} # lyap is type-unstable
    elseif opt == :o
        return func(Matrix(sys.A'), sys.C'*sys.C)#::Array{numeric_type(sys),2} # lyap is type-unstable
    else
        error("opt must be either :c for controllability grammian, or :o for
                observability grammian")
    end
end

"""`obsv(A, C)` or `obsv(sys)`

Compute the observability matrix for the system described by `(A, C)` or `sys`.

Note that checking for observability by computing the rank from `obsv` is
not the most numerically accurate way, a better method is checking if
`gram(sys, :o)` is positive definite."""
function obsv(A::AbstractMatrix, C::AbstractMatrix)
    T = promote_type(eltype(A), eltype(C))
    n = size(A, 1)
    ny = size(C, 1)
    if n != size(C, 2)
        throw(ArgumentError("C must have the same number of columns as A"))
    end
    res = fill(zero(T), n*ny, n)
    res[1:ny, :] = C
    for i=1:n-1
        res[(1 + i*ny):(1 + i)*ny, :] = res[((i - 1)*ny + 1):i*ny, :] * A
    end
    return res
end
obsv(sys::StateSpace) = obsv(sys.A, sys.C)

"""`ctrb(A, B)` or `ctrb(sys)`

Compute the controllability matrix for the system described by `(A, B)` or
`sys`.

Note that checking for controllability by computing the rank from
`ctrb` is not the most numerically accurate way, a better method is
checking if `gram(sys, :c)` is positive definite."""
function ctrb(A::AbstractMatrix, B::AbstractMatrix)
    T = promote_type(eltype(A), eltype(B))
    n = size(A, 1)
    nu = size(B, 2)
    if n != size(B, 1)
        throw(ArgumentError("B must have the same number of rows as A"))
    end
    res = fill(zero(T), n, n*nu)
    res[:, 1:nu] = B
    for i=1:n-1
        res[:, (1 + i*nu):(1 + i)*nu] = A * res[:, ((i - 1)*nu + 1):i*nu]
    end
    return res
end
ctrb(sys::StateSpace) = ctrb(sys.A, sys.B)

"""`P = covar(sys, W)`

Calculate the stationary covariance `P = E[y(t)y(t)']` of the output `y` of a
`StateSpace` model `sys` driven by white Gaussian noise `w` with covariance
`E[w(t)w(τ)]=W*δ(t-τ)` (δ is the Dirac delta).

Remark: If `sys` is unstable then the resulting covariance is a matrix of `Inf`s.
Entries corresponding to direct feedthrough (D*W*D' .!= 0) will equal `Inf`
for continuous-time systems."""
function covar(sys::AbstractStateSpace, W)
    (A, B, C, D) = ssdata(sys)
    if !isa(W, UniformScaling) && (size(B,2) != size(W, 1) || size(W, 1) != size(W, 2))
        error("W must be a square matrix the same size as `sys.B` columns")
    end
    if !isstable(sys)
        return fill(Inf,(size(C,1),size(C,1)))
    end
    func = iscontinuous(sys) ? lyap : dlyap
    Q = try
        func(A, B*W*B')
    catch
        error("No solution to the Lyapunov equation was found in covar")
    end
    P = C*Q*C'
    if iscontinuous(sys)
        #Variance and covariance infinite for direct terms
        direct_noise = D*W*D'
        for i in 1:size(C,1)
            if direct_noise[i,i] != 0
                P[i,:] .= Inf
                P[:,i] .= Inf
            end
        end
    else
        P += D*W*D'
    end
    return P
end

covar(sys::TransferFunction, W) = covar(ss(sys), W)


# Note: the H∞ norm computation is probably not as accurate as with SLICOT,
# but this seems to be still reasonably ok as a first step
"""
`..  norm(sys, p=2; tol=1e-6)`

`norm(sys)` or `norm(sys,2)` computes the H2 norm of the LTI system `sys`.

`norm(sys, Inf)` computes the H∞ norm of the LTI system `sys`.
The H∞ norm is the same as the H∞ for stable systems, and Inf for unstable systems.
If the peak gain frequency is required as well, use the function `hinfnorm` instead.
See [`hinfnorm`](@ref) for further documentation.

`tol` is an optional keyword argument, used only for the computation of L∞ norms.
It represents the desired relative accuracy for the computed L∞ norm
(this is not an absolute certificate however).

`sys` is first converted to a `StateSpace` model if needed.
"""
function LinearAlgebra.norm(sys::AbstractStateSpace, p::Real=2; tol=1e-6)
    if p == 2
        return sqrt(tr(covar(sys, I)))
    elseif p == Inf
        return hinfnorm(sys; tol=tol)[1]
    else
        error("`p` must be either `2` or `Inf`")
    end
end
LinearAlgebra.norm(sys::TransferFunction, p::Real=2; tol=1e-6) = norm(ss(sys), p, tol=tol)


"""
`   (Ninf, ω_peak) = hinfnorm(sys; tol=1e-6)`

Compute the H∞ norm `Ninf` of the LTI system `sys`, together with a frequency
`ω_peak` at which the gain Ninf is achieved.

`Ninf := sup_ω σ_max[sys(iω)]`  if `G` is stable (σ_max = largest singular value)
      :=        `Inf'           if `G` is unstable

`tol` is an optional keyword argument for the desired relative accuracy for
the computed H∞ norm (not an absolute certificate).

`sys` is first converted to a state space model if needed.

The continuous-time L∞ norm computation implements the 'two-step algorithm' in:\\
**N.A. Bruinsma and M. Steinbuch**, 'A fast algorithm to compute the H∞-norm of
a transfer function matrix', Systems and Control Letters (1990), pp. 287-293.
<<<<<<< HEAD

For the discrete-time version, see:\\
**P. Bongers, O. Bosgra, M. Steinbuch**, 'L∞-norm calculation for generalized
state space systems in continuous and discrete time', American Control Conference, 1991.

=======

For the discrete-time version, see:\\
**P. Bongers, O. Bosgra, M. Steinbuch**, 'L∞-norm calculation for generalized
state space systems in continuous and discrete time', American Control Conference, 1991.

>>>>>>> fe4e627e
See also [`linfnorm`](@ref).
"""
function hinfnorm(sys::AbstractStateSpace; tol=1e-6)
    if iscontinuous(sys)
        return _infnorm_two_steps_ct(sys, :hinf, tol)
    else
        return _infnorm_two_steps_dt(sys, :hinf, tol)
    end
end
hinfnorm(sys::TransferFunction; tol=1e-6) = hinfnorm(ss(sys); tol=tol)

"""
`   (Ninf, ω_peak) = linfnorm(sys; tol=1e-6)`

Compute the L∞ norm `Ninf` of the LTI system `sys`, together with a frequency
`ω_peak` at which the gain `Ninf` is achieved.

`Ninf := sup_ω σ_max[sys(iω)]` (σ_max denotes the largest singular value)

`tol` is an optional keyword argument representing the desired relative accuracy for
the computed L∞ norm (this is not an absolute certificate however).

`sys` is first converted to a state space model if needed.

The continuous-time L∞ norm computation implements the 'two-step algorithm' in:\\
**N.A. Bruinsma and M. Steinbuch**, 'A fast algorithm to compute the H∞-norm of
a transfer function matrix', Systems and Control Letters (1990), pp. 287-293.

For the discrete-time version, see:\\
**P. Bongers, O. Bosgra, M. Steinbuch**, 'L∞-norm calculation for generalized
state space systems in continuous and discrete time', American Control Conference, 1991.

See also [`hinfnorm`](@ref).
"""
function linfnorm(sys::AbstractStateSpace; tol=1e-6)
    if iscontinuous(sys)
        return _infnorm_two_steps_ct(sys, :linf, tol)
    else
        return _infnorm_two_steps_dt(sys, :linf, tol)
    end
end
linfnorm(sys::TransferFunction; tol=1e-6) = linfnorm(ss(sys); tol=tol)

function _infnorm_two_steps_ct(sys::AbstractStateSpace, normtype::Symbol, tol=1e-6, maxIters=250, approximag=1e-10)
    # norm type :hinf or :linf the reason that to not use `hinfnorm(sys) = isstable(sys) : linfnorm ? (Inf, Nan)`
    # is to avoid re computing the poles and return the peak frequencies for, e.g., 1/(s^2 + 1)
    # `maxIters`: the maximum  number of iterations allowed in the algorithm (default 1000)
    # approximag is a tuning parameter: what does it mean for a number to be on the imaginary axis
    # Because of this tuning for example, the relative precision that we provide on the norm computation
    # is not a true guarantee, more an order of magnitude
    # outputs: An approximatation of the L∞ norm and the frequency ω_peak at which it is achieved
    # QUESTION: The tolerance for determining if there are poles on the imaginary axis
    # would not be very appropriate for systems with slow dynamics?
    T = promote_type(real(numeric_type(sys)), Float64)

    on_imag_axis = z -> abs(real(z)) < approximag # Helper fcn for readability

    if sys.nx == 0  # static gain
        return (opnorm(sys.D), T(0))
    end

    pole_vec = pole(sys)

    # Check if there is a pole on the imaginary axis
    pidx = findfirst(on_imag_axis, pole_vec)
    if !(pidx isa Nothing)
        return (T(Inf), imag(pole_vec[pidx]))
        # note: in case of cancellation, for s/s for example, we return Inf, whereas Matlab returns 1
    end

    if normtype == :hinf && any(z -> real(z) > 0, pole_vec)
        return T(Inf), T(NaN) # The system is unstable
    end

    # Initialization: computation of a lower bound from 3 terms
    if isreal(pole_vec)  # only real poles
        ω_p = minimum(abs.(pole_vec))
    else  # at least one pair of complex poles
        maxidx = argmax([abs(imag(p)/real(p))/abs(p) for p in pole_vec])
        ω_p = abs(pole_vec[maxidx])
    end

    m_vec_init = [0, ω_p, Inf]

    (lb, idx) = findmax([opnorm(evalfr(sys, im*m_vec_init[1]));
                         opnorm(evalfr(sys, im*m_vec_init[2]));
                         opnorm(sys.D)])
    ω_peak = m_vec_init[idx]

    # Iterations
    for iter=1:maxIters
        gamma = (1+2*T(tol))*lb
        R = sys.D'*sys.D - gamma^2*I
        S = sys.D*sys.D' - gamma^2*I
        M = sys.A-sys.B*(R\sys.D')*sys.C
        H = [         M              -gamma*sys.B*(R\sys.B') ;
               gamma*sys.C'*(S\sys.C)            -M'            ]

        Λ = complex(eigvals(H)) # To make type stable

        if numeric_type(sys) <: Real
            # Only need to consider one eigenvalue in each complex-conjugate pairs
            filter!(z -> imag(z) >= 0, Λ)
        end

        # Find eigenvalues on the imaginary axis
        Λ_on_imag_axis = filter(on_imag_axis, Λ)

        ω_vec = imag.(Λ_on_imag_axis)

        sort!(ω_vec)

        if isempty(ω_vec)
            return (1+T(tol))*lb, ω_peak
        end

        # Improve the lower bound
        # if not empty, ω_vec contains at least two values
        for k=1:length(ω_vec)-1
            mk = (ω_vec[k] + ω_vec[k+1])/2
            sigmamax_mk = opnorm(evalfr(sys,mk*1im))
            if sigmamax_mk > lb
                lb = sigmamax_mk
                ω_peak = mk
            end
        end
    end
    error("In _infnorm_two_steps_dt: The computation of the H∞/L∞ norm did not converge in $maxIters iterations")
end

function _infnorm_two_steps_dt(sys::AbstractStateSpace, normtype::Symbol, tol=1e-6, maxIters=250, approxcirc=1e-8)
    # Discrete-time version of linfnorm_two_steps_ct above
    # Compuations are done in normalized frequency θ

    on_unit_circle = z -> abs(abs(z) - 1) < approxcirc # Helper fcn for readability

    T = promote_type(real(numeric_type(sys)), Float64)

    if sys.nx == 0  # static gain
        return (opnorm(sys.D), T(0))
    end

    pole_vec = pole(sys)

    # Check if there is a pole on the unit circle
    pidx = findfirst(on_unit_circle, pole_vec)
    if !(pidx isa Nothing)
        return (T(Inf), angle(pole_vec[pidx])/T(sys.Ts))
    end

    if normtype == :hinf && any(z -> abs(z) > 1, pole_vec)
        return T(Inf), T(NaN) # The system is unstable
    end

    # Initialization: computation of a lower bound from 3 terms

    if isreal(pole_vec)  # not just real poles
        # find frequency of pôle closest to unit circle
        θ_p = angle(pole_vec[argmin(abs.(abs.(pole_vec).-1))])
    else
        θ_p = T(pi)/2
    end

    if isreal(pole_vec)  # only real poles
        ω_p = minimum(abs.(pole_vec))
    else  # at least one pair of complex poles
        maxidx = argmax([abs(imag(p)/real(p))/abs(p) for p in pole_vec])
        ω_p = abs(pole_vec[maxidx])
    end

    m_vec_init = [0, θ_p, pi]

    (lb, idx) = findmax([opnorm(evalfr(sys, exp(im*m))) for m in m_vec_init])
    θ_peak = m_vec_init[idx]

    # Iterations
    for iter=1:maxIters
        gamma = (1+2*T(tol))*lb
        R = gamma^2*I - sys.D'*sys.D
        RinvDt = R\sys.D'
        L = [ sys.A+sys.B*RinvDt*sys.C  sys.B*(R\sys.B');
              zeros(T, sys.nx,sys.nx)      I]
        M = [ I                                 zeros(T, sys.nx,sys.nx);
              sys.C'*(I+sys.D*RinvDt)*sys.C     L[1:sys.nx,1:sys.nx]']

        Λ = complex(eigvals(L,M)) # complex is to ensure type stability

        if numeric_type(sys) <: Real
            # Only need to consider one eigenvalue in each complex-conjugate pairs
            filter!(z -> imag(z) >= 0, Λ)
        end

        # Find eigenvalues on the unit circle
        Λ_on_unit_cirlce = filter(on_unit_circle, Λ)

        θ_vec = angle.(Λ_on_unit_cirlce)

        sort!(θ_vec)

        if isempty(θ_vec)
            return (1+T(tol))*lb, θ_peak/T(sys.Ts)
        end

        # Improve the lower bound
        # if not empty, θ_vec contains at least two values
        for k=1:length(θ_vec)-1
            mk = (θ_vec[k] + θ_vec[k+1])/2
            sigmamax_mk = opnorm(evalfr(sys,exp(mk*1im)))
            if sigmamax_mk > lb
                lb = sigmamax_mk
                θ_peak = mk
            end
        end
    end
    error("In _infnorm_two_steps_dt: The computation of the L∞ norm did not converge in $maxIters iterations")
end


"""`S, P, B = balance(A[, perm=true])`

Compute a similarity transform `T` resulting in `B = T\\A*T` such that the row
and column norms of `B` are approximately equivalent. If `perm=false`, the
transformation will only scale `A` using diagonal `S`, and not permute `A` (i.e., set `P=I`)."""
function balance(A, perm::Bool=true)
    n = LinearAlgebra.checksquare(A)
    B = copy(A)
    job = perm ? 'B' : 'S'
    ilo, ihi, scaling = LAPACK.gebal!(job, B)

    S = diagm(0 => scaling)
    for j = 1:(ilo-1)   S[j,j] = 1 end
    for j = (ihi+1):n   S[j,j] = 1 end

    P = Matrix{Int}(I,n,n)
    if perm
        if ilo > 1
            for j = (ilo-1):-1:1 cswap!(j, round(Int, scaling[j]), P) end
        end
        if ihi < n
            for j = (ihi+1):n    cswap!(j, round(Int, scaling[j]), P) end
        end
    end
    return S, P, B
end

function cswap!(i::Integer, j::Integer, X::StridedMatrix)
    for k = 1:size(X,1)
        X[i, k], X[j, k] = X[j, k], X[i, k]
    end
end



"""
`sysr, G = balreal(sys::StateSpace)`

Calculates a balanced realization of the system sys, such that the observability and reachability gramians of the balanced system are equal and diagonal `G`

See also `gram`, `baltrunc`

Glad, Ljung, Reglerteori: Flervariabla och Olinjära metoder
"""
function balreal(sys::ST) where ST <: AbstractStateSpace
    P = gram(sys, :c)
    Q = gram(sys, :o)

    Q1 = try
        cholesky(Hermitian(Q)).U
    catch
        throw(ArgumentError("Balanced realization failed: Observability grammian not positive definite, system needs to be observable"))
    end
    U,Σ,V = svd(Q1*P*Q1')
    Σ .= sqrt.(Σ)
    Σ1 = diagm(0 => sqrt.(Σ))
    T = Σ1\(U'Q1)

    Pz = T*P*T'
    Qz = inv(T')*Q*inv(T)
    if norm(Pz-Qz) > sqrt(eps())
        @warn("balreal: Result may be inaccurate")
        println("Controllability gramian before transform")
        display(P)
        println("Controllability gramian after transform")
        display(Pz)
        println("Observability gramian before transform")
        display(Q)
        println("Observability gramian after transform")
        display(Qz)
        println("Singular values of PQ")
        display(Σ)
    end

    sysr = ST(T*sys.A/T, T*sys.B, sys.C/T, sys.D, sys.Ts), diagm(0 => Σ)
end


"""
`sysr, G = baltrunc(sys::StateSpace, atol = √ϵ, rtol=1e-3, unitgain=true)`

Reduces the state dimension by calculating a balanced realization of the system sys, such that the observability and reachability gramians of the balanced system are equal and diagonal `G`, and truncating it such that all states corresponding to singular values less than `atol` and less that `rtol σmax` are removed. If `unitgain=true`, the matrix `D` is chosen such that unit static gain is achieved.

See also `gram`, `balreal`

Glad, Ljung, Reglerteori: Flervariabla och Olinjära metoder
"""
function baltrunc(sys::ST; atol = sqrt(eps()), rtol = 1e-3, unitgain = true) where ST <: AbstractStateSpace
    sysbal, S = balreal(sys)
    S = diag(S)
    S = S[S .>= atol]
    S = S[S .>= S[1]*rtol]
    n = length(S)
    A = sysbal.A[1:n,1:n]
    B = sysbal.B[1:n,:]
    C = sysbal.C[:,1:n]
    D = sysbal.D
    if unitgain
        D = D/(C*inv(-A)*B)
    end

    return ST(A,B,C,D,sys.Ts), diagm(0 => S)
end

"""
    syst = similarity_transform(sys, T)
Perform a similarity transform `T : Tx̃ = x` on `sys` such that
```
Ã = T⁻¹AT
B̃ = T⁻¹ B
C̃ = CT
D̃ = D
```
"""
function similarity_transform(sys::ST, T) where ST <: AbstractStateSpace
    Tf = factorize(T)
    A = Tf\sys.A*T
    B = Tf\sys.B
    C = sys.C*T
    D = sys.D
    ST(A,B,C,D,sys.Ts)
end

"""
sysi = innovation_form(sys, R1, R2)
sysi = innovation_form(sys; sysw=I, syse=I, R1=I, R2=I)

Takes a system
```
x' = Ax + Bu + w ~ R1
y  = Cx + e ~ R2
```
and returns the system
```
x' = Ax + Kv
y  = Cx + v
```
where `v` is the innovation sequence.

If `sysw` (`syse`) is given, the covariance resulting in filtering noise with `R1` (`R2`) through `sysw` (`syse`) is used as covariance.

See Stochastic Control, Chapter 4, Åström
"""
function innovation_form(sys::ST, R1, R2) where ST <: AbstractStateSpace
    K = kalman(sys, R1, R2)
    ST(sys.A, K, sys.C, Matrix{eltype(sys.A)}(I, sys.ny, sys.ny), sys.Ts)
end
# Set D = I to get transfer function H = I + C(sI-A)\ K
function innovation_form(sys::ST; sysw=I, syse=I, R1=I, R2=I) where ST <: AbstractStateSpace
	K = kalman(sys, covar(sysw,R1), covar(syse, R2))
	ST(sys.A, K, sys.C, Matrix{eltype(sys.A)}(I, sys.ny, sys.ny), sys.Ts)
end<|MERGE_RESOLUTION|>--- conflicted
+++ resolved
@@ -234,19 +234,11 @@
 The continuous-time L∞ norm computation implements the 'two-step algorithm' in:\\
 **N.A. Bruinsma and M. Steinbuch**, 'A fast algorithm to compute the H∞-norm of
 a transfer function matrix', Systems and Control Letters (1990), pp. 287-293.
-<<<<<<< HEAD
 
 For the discrete-time version, see:\\
 **P. Bongers, O. Bosgra, M. Steinbuch**, 'L∞-norm calculation for generalized
 state space systems in continuous and discrete time', American Control Conference, 1991.
 
-=======
-
-For the discrete-time version, see:\\
-**P. Bongers, O. Bosgra, M. Steinbuch**, 'L∞-norm calculation for generalized
-state space systems in continuous and discrete time', American Control Conference, 1991.
-
->>>>>>> fe4e627e
 See also [`linfnorm`](@ref).
 """
 function hinfnorm(sys::AbstractStateSpace; tol=1e-6)
