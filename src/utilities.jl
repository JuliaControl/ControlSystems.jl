# Are only really needed for cases when we accept general LTISystem
# we should either use them consistently, with a good definition, or remove them
numeric_type(::Type{SisoRational{T}}) where T = T
numeric_type(::Type{<:SisoZpk{T}}) where T = T
numeric_type(sys::SisoTf) = numeric_type(typeof(sys))

numeric_type(::Type{TransferFunction{TimeT,S}}) where {TimeT,S} = numeric_type(S)
numeric_type(::Type{<:StateSpace{TimeT,T}}) where {TimeT,T} = T
numeric_type(::Type{<:DelayLtiSystem{T}}) where {T} = T
numeric_type(sys::LTISystem) = numeric_type(typeof(sys))


to_matrix(T, A::AbstractVector) = Matrix{T}(reshape(A, length(A), 1))
to_matrix(T, A::AbstractMatrix) = T.(A)  # Fallback
to_matrix(T, A::Number) = fill(T(A), 1, 1)
# Handle Adjoint Matrices
to_matrix(T, A::Adjoint{R, MT}) where {R<:Number, MT<:AbstractMatrix} = to_matrix(T, MT(A))

to_abstract_matrix(A::AbstractMatrix) = A
function to_abstract_matrix(A::AbstractArray)
    try
        return convert(AbstractMatrix,A)
    catch
        @warn "Could not convert $(typeof(A)) to `AbstractMatrix`. A HeteroStateSpace must consist of AbstractMatrix."
        rethrow()
    end
    return A
end
to_abstract_matrix(A::Vector) = reshape(A, length(A), 1)
to_abstract_matrix(A::Number) = fill(A, 1, 1)

# Do no sorting of eigenvalues
@static if VERSION > v"1.2.0-DEV.0"
    eigvalsnosort(args...; kwargs...) = eigvals(args...; sortby=nothing, kwargs...)
    roots(args...; kwargs...) = Polynomials.roots(args...; sortby=nothing, kwargs...)
else
    eigvalsnosort(args...; kwargs...) = eigvals(args...; kwargs...)
    roots(args...; kwargs...) = Polynomials.roots(args...; kwargs...)
end

<<<<<<< HEAD
issemiposdef(A) = ishermitian(A) && minimum(real.(eigvals(A))) >= 0
issemiposdef(A::UniformScaling) = real(A.λ) >= 0

@static if VERSION < v"1.1.0-DEV"
    #Added in 1.1.0-DEV
    LinearAlgebra.isposdef(A::UniformScaling) = isposdef(A.λ)
end

=======

issemiposdef(A) = ishermitian(A) && minimum(real.(eigvals(A))) >= 0
issemiposdef(A::UniformScaling) = real(A.λ) >= 0

>>>>>>> f6544077
@static if VERSION < v"1.1"
    isnothing(::Any) = false
    isnothing(::Nothing) = true
end

""" f = printpolyfun(var)
`fun` Prints polynomial in descending order, with variable `var`
"""
printpolyfun(var) = (io, p, mimetype = MIME"text/plain"()) -> Polynomials.printpoly(io, p, mimetype, descending_powers=true, var=var)

# NOTE: Tolerances for checking real-ness removed, shouldn't happen from LAPACK?
# TODO: This doesn't play too well with dual numbers..
# Allocate for maxiumum possible length of polynomial vector?
#
# This function rely on that the every complex roots is followed by its exact conjugate,
# and that the first complex root in each pair has positive imaginary part. This format is always
# returned by LAPACK routines for eigenvalues.
function roots2real_poly_factors(roots::Vector{cT}) where cT <: Number
    T = real(cT)
    poly_factors = Vector{Poly{T}}()
    for k=1:length(roots)
        r = roots[k]

        if isreal(r)
            push!(poly_factors,Poly{T}([-real(r),1]))
        else
            if imag(r) < 0 # This roots was handled in the previous iteration # TODO: Fix better error handling
                continue
            end

            if k == length(roots) || r != conj(roots[k+1])
                throw(AssertionError("Found pole without matching conjugate."))
            end

            push!(poly_factors,Poly{T}([real(r)^2+imag(r)^2, -2*real(r), 1]))
            # k += 1 # Skip one iteration in the loop
        end
    end

    return poly_factors
end
# This function should hande both Complex as well as symbolic types
function roots2poly_factors(roots::Vector{T}) where T <: Number
    return [Poly{T}([-r, 1]) for r in roots]
end


""" Typically LAPACK returns a vector with, e.g., eigenvalues to a real matrix,
    they are paired up in exact conjugate pairs. This fact is used in some places
    for working with zpk representations of LTI systems. eigvals(A) returns a
    on this form, however, for generalized eigenvalues there is a small numerical
    discrepancy, which breaks some functions. This function fixes small
    discrepancies in the conjugate pairs."""
function _fix_conjugate_pairs!(v::AbstractVector{<:Complex})
    k = 1
    while k <= length(v) - 1
        if isreal(v[k])
            # Do nothing
        else
            if isapprox(v[k], conj(v[k+1]), rtol=1e-15)
                z = (v[k] + conj(v[k+1]))/2
                v[k] = z
                v[k+1] = conj(z)
                k += 1
            end
        end
        k += 1
    end
end
function _fix_conjugate_pairs!(v::AbstractVector{<:Real})
    nothing
end

# Should probably try to get rif of this function...
poly2vec(p::Poly) = p.a[1:end]


function unwrap!(M::Array, dim=1)
    alldims(i) = [ n==dim ? i : (1:size(M,n)) for n in 1:ndims(M) ]
    for i = 2:size(M, dim)
        #This is a copy of slicedim from the JuliaLang but enables us to write to it
        #The code (with dim=1) is equivalent to
        # d = M[i,:,:,...,:] - M[i-1,:,...,:]
        # M[i,:,:,...,:] -= floor((d+π) / (2π)) * 2π
        d = M[alldims(i)...] - M[alldims(i-1)...]
        π2 = eltype(M)(2π)
        M[alldims(i)...] -= floor.((d .+ π) / π2) * π2
    end
    return M
end

#Collect will create a copy and collect the elements
unwrap(m::AbstractArray, args...) = unwrap!(collect(m), args...)
unwrap(x::Number) = x

"""
outs = index2range(ind1, ind2)
Helper function to convert indexes with scalars to ranges. Used to avoid dropping dimensions
"""
index2range(ind1, ind2) = (index2range(ind1), index2range(ind2))
index2range(ind::T) where {T<:Number} = ind:ind
index2range(ind::T) where {T<:AbstractArray} = ind
index2range(ind::Colon) = ind<|MERGE_RESOLUTION|>--- conflicted
+++ resolved
@@ -38,7 +38,6 @@
     roots(args...; kwargs...) = Polynomials.roots(args...; kwargs...)
 end
 
-<<<<<<< HEAD
 issemiposdef(A) = ishermitian(A) && minimum(real.(eigvals(A))) >= 0
 issemiposdef(A::UniformScaling) = real(A.λ) >= 0
 
@@ -46,13 +45,6 @@
     #Added in 1.1.0-DEV
     LinearAlgebra.isposdef(A::UniformScaling) = isposdef(A.λ)
 end
-
-=======
-
-issemiposdef(A) = ishermitian(A) && minimum(real.(eigvals(A))) >= 0
-issemiposdef(A::UniformScaling) = real(A.λ) >= 0
-
->>>>>>> f6544077
 @static if VERSION < v"1.1"
     isnothing(::Any) = false
     isnothing(::Nothing) = true
