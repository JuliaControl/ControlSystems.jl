# Are only really needed for cases when we accept general LTISystem
# we should either use them consistently, with a good definition, or remove them
numeric_type(::Type{SisoRational{T}}) where T = T
numeric_type(::Type{<:SisoZpk{T}}) where T = T
numeric_type(sys::SisoTf) = numeric_type(typeof(sys))

numeric_type(::Type{TransferFunction{S}}) where S = numeric_type(S)
numeric_type(::Type{<:StateSpace{T}}) where T = T
numeric_type(::Type{<:DelayLtiSystem{T}}) where {T} = T
numeric_type(sys::LTISystem) = numeric_type(typeof(sys))


to_matrix(T, A::AbstractVector) = Matrix{T}(reshape(A, length(A), 1))
to_matrix(T, A::AbstractMatrix) = T.(A)  # Fallback
to_matrix(T, A::Number) = fill(T(A), 1, 1)
# Handle Adjoint Matrices
to_matrix(T, A::Adjoint{R, MT}) where {R<:Number, MT<:AbstractMatrix} = to_matrix(T, MT(A))

# Do no sorting of eigenvalues
@static if VERSION > v"1.2.0-DEV.0"
    eigvalsnosort(args...; kwargs...) = eigvals(args...; sortby=nothing, kwargs...)
    roots(args...; kwargs...) = Polynomials.roots(args...; sortby=nothing, kwargs...)
else
    eigvalsnosort(args...; kwargs...) = eigvals(args...; kwargs...)
    roots(args...; kwargs...) = Polynomials.roots(args...; kwargs...)
end

<<<<<<< HEAD
issemiposdef(A) = ishermitian(A) && minimum(real.(eigvals(A))) >= 0
issemiposdef(A::UniformScaling) = real(A.λ) >= 0
=======
@static if VERSION < v"1.1"
    isnothing(::Any) = false
    isnothing(::Nothing) = true
end
>>>>>>> b0593127

""" f = printpolyfun(var)
`fun` Prints polynomial in descending order, with variable `var`
"""
printpolyfun(var) = (io, p, mimetype = MIME"text/plain"()) -> Polynomials.printpoly(io, p, mimetype, descending_powers=true, var=var)

# NOTE: Tolerances for checking real-ness removed, shouldn't happen from LAPACK?
# TODO: This doesn't play too well with dual numbers..
# Allocate for maxiumum possible length of polynomial vector?
#
# This function rely on that the every complex roots is followed by its exact conjugate,
# and that the first complex root in each pair has positive imaginary part. This format is always
# returned by LAPACK routines for eigenvalues.
function roots2real_poly_factors(roots::Vector{cT}) where cT <: Number
    T = real(cT)
    poly_factors = Vector{Poly{T}}()
    for k=1:length(roots)
        r = roots[k]

        if isreal(r)
            push!(poly_factors,Poly{T}([-real(r),1]))
        else
            if imag(r) < 0 # This roots was handled in the previous iteration # TODO: Fix better error handling
                continue
            end

            if k == length(roots) || r != conj(roots[k+1])
                throw(AssertionError("Found pole without matching conjugate."))
            end

            push!(poly_factors,Poly{T}([real(r)^2+imag(r)^2, -2*real(r), 1]))
            # k += 1 # Skip one iteration in the loop
        end
    end

    return poly_factors
end
# This function should hande both Complex as well as symbolic types
function roots2poly_factors(roots::Vector{T}) where T <: Number
    return [Poly{T}([-r, 1]) for r in roots]
end


""" Typically LAPACK returns a vector with, e.g., eigenvalues to a real matrix,
    they are paired up in exact conjugate pairs. This fact is used in some places
    for working with zpk representations of LTI systems. eigvals(A) returns a
    on this form, however, for generalized eigenvalues there is a small numerical
    discrepancy, which breaks some functions. This function fixes small
    discrepancies in the conjugate pairs."""
function _fix_conjugate_pairs!(v::AbstractVector{<:Complex})
    k = 1
    while k <= length(v) - 1
        if isreal(v[k])
            # Do nothing
        else
            if isapprox(v[k], conj(v[k+1]), rtol=1e-15)
                z = (v[k] + conj(v[k+1]))/2
                v[k] = z
                v[k+1] = conj(z)
                k += 1
            end
        end
        k += 1
    end
end
function _fix_conjugate_pairs!(v::AbstractVector{<:Real})
    nothing
end

# Should probably try to get rif of this function...
poly2vec(p::Poly) = p.a[1:end]


function unwrap!(M::Array, dim=1)
    alldims(i) = [ n==dim ? i : (1:size(M,n)) for n in 1:ndims(M) ]
    for i = 2:size(M, dim)
        #This is a copy of slicedim from the JuliaLang but enables us to write to it
        #The code (with dim=1) is equivalent to
        # d = M[i,:,:,...,:] - M[i-1,:,...,:]
        # M[i,:,:,...,:] -= floor((d+π) / (2π)) * 2π
        d = M[alldims(i)...] - M[alldims(i-1)...]
        π2 = eltype(M)(2π)
        M[alldims(i)...] -= floor.((d .+ π) / π2) * π2
    end
    return M
end

#Collect will create a copy and collect the elements
unwrap(m::AbstractArray, args...) = unwrap!(collect(m), args...)
unwrap(x::Number) = x

"""
outs = index2range(ind1, ind2)
Helper function to convert indexes with scalars to ranges. Used to avoid dropping dimensions
"""
index2range(ind1, ind2) = (index2range(ind1), index2range(ind2))
index2range(ind::T) where {T<:Number} = ind:ind
index2range(ind::T) where {T<:AbstractArray} = ind
index2range(ind::Colon) = ind<|MERGE_RESOLUTION|>--- conflicted
+++ resolved
@@ -25,15 +25,14 @@
     roots(args...; kwargs...) = Polynomials.roots(args...; kwargs...)
 end
 
-<<<<<<< HEAD
+
 issemiposdef(A) = ishermitian(A) && minimum(real.(eigvals(A))) >= 0
 issemiposdef(A::UniformScaling) = real(A.λ) >= 0
-=======
+
 @static if VERSION < v"1.1"
     isnothing(::Any) = false
     isnothing(::Nothing) = true
 end
->>>>>>> b0593127
 
 """ f = printpolyfun(var)
 `fun` Prints polynomial in descending order, with variable `var`
