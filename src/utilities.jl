# Are only really needed for cases when we accept general LTISystem
# we should either use them consistently, with a good definition, or remove them
numeric_type(::Type{SisoRational{T}}) where T = T
numeric_type(::Type{<:SisoZpk{T}}) where T = T
numeric_type(sys::SisoTf) = numeric_type(typeof(sys))

numeric_type(::Type{TransferFunction{TimeT,S}}) where {TimeT,S} = numeric_type(S)
numeric_type(::Type{<:StateSpace{TimeT,T}}) where {TimeT,T} = T
numeric_type(::Type{<:DelayLtiSystem{T}}) where {T} = T
numeric_type(sys::LTISystem) = numeric_type(typeof(sys))


to_matrix(T, A::AbstractVector) = Matrix{T}(reshape(A, length(A), 1))
to_matrix(T, A::AbstractMatrix) = T.(A)  # Fallback
to_matrix(T, A::Number) = fill(T(A), 1, 1)
# Handle Adjoint Matrices
to_matrix(T, A::Adjoint{R, MT}) where {R<:Number, MT<:AbstractMatrix} = to_matrix(T, MT(A))

to_abstract_matrix(A::AbstractMatrix) = A
function to_abstract_matrix(A::AbstractArray)
    try
        return convert(AbstractMatrix,A)
    catch
        @warn "Could not convert $(typeof(A)) to `AbstractMatrix`. A HeteroStateSpace must consist of AbstractMatrix."
        rethrow()
    end
    return A
end
to_abstract_matrix(A::Vector) = reshape(A, length(A), 1)
to_abstract_matrix(A::Number) = fill(A, 1, 1)

# Do no sorting of eigenvalues
@static if VERSION > v"1.2.0-DEV.0"
    eigvalsnosort(args...; kwargs...) = eigvals(args...; sortby=nothing, kwargs...)
    roots(args...; kwargs...) = Polynomials.roots(args...; sortby=nothing, kwargs...)
else
    eigvalsnosort(args...; kwargs...) = eigvals(args...; kwargs...)
    roots(args...; kwargs...) = Polynomials.roots(args...; kwargs...)
end

<<<<<<< HEAD
issemiposdef(A) = ishermitian(A) && minimum(real.(eigvals(A))) >= 0
issemiposdef(A::UniformScaling) = real(A.λ) >= 0

@static if VERSION < v"1.2.0-DEV"
    #Added in 1.1.0-DEV
    LinearAlgebra.isposdef(A::UniformScaling) = isposdef(A.λ)
=======
@static if VERSION < v"1.1"
    isnothing(::Any) = false
    isnothing(::Nothing) = true
>>>>>>> fe4e627e
end

""" f = printpolyfun(var)
`fun` Prints polynomial in descending order, with variable `var`
"""
printpolyfun(var) = (io, p, mimetype = MIME"text/plain"()) -> Polynomials.printpoly(io, p, mimetype, descending_powers=true, var=var)

# NOTE: Tolerances for checking real-ness removed, shouldn't happen from LAPACK?
# TODO: This doesn't play too well with dual numbers..
# Allocate for maxiumum possible length of polynomial vector?
#
# This function rely on that the every complex roots is followed by its exact conjugate,
# and that the first complex root in each pair has positive imaginary part. This format is always
# returned by LAPACK routines for eigenvalues.
function roots2real_poly_factors(roots::Vector{cT}) where cT <: Number
    T = real(cT)
    poly_factors = Vector{Poly{T}}()
    for k=1:length(roots)
        r = roots[k]

        if isreal(r)
            push!(poly_factors,Poly{T}([-real(r),1]))
        else
            if imag(r) < 0 # This roots was handled in the previous iteration # TODO: Fix better error handling
                continue
            end

            if k == length(roots) || r != conj(roots[k+1])
                throw(AssertionError("Found pole without matching conjugate."))
            end

            push!(poly_factors,Poly{T}([real(r)^2+imag(r)^2, -2*real(r), 1]))
            # k += 1 # Skip one iteration in the loop
        end
    end

    return poly_factors
end
# This function should hande both Complex as well as symbolic types
function roots2poly_factors(roots::Vector{T}) where T <: Number
    return [Poly{T}([-r, 1]) for r in roots]
end


""" Typically LAPACK returns a vector with, e.g., eigenvalues to a real matrix,
    they are paired up in exact conjugate pairs. This fact is used in some places
    for working with zpk representations of LTI systems. eigvals(A) returns a
    on this form, however, for generalized eigenvalues there is a small numerical
    discrepancy, which breaks some functions. This function fixes small
    discrepancies in the conjugate pairs."""
function _fix_conjugate_pairs!(v::AbstractVector{<:Complex})
    k = 1
    while k <= length(v) - 1
        if isreal(v[k])
            # Do nothing
        else
            if isapprox(v[k], conj(v[k+1]), rtol=1e-15)
                z = (v[k] + conj(v[k+1]))/2
                v[k] = z
                v[k+1] = conj(z)
                k += 1
            end
        end
        k += 1
    end
end
function _fix_conjugate_pairs!(v::AbstractVector{<:Real})
    nothing
end

# Should probably try to get rif of this function...
poly2vec(p::Poly) = p.a[1:end]


function unwrap!(M::Array, dim=1)
    alldims(i) = [ n==dim ? i : (1:size(M,n)) for n in 1:ndims(M) ]
    for i = 2:size(M, dim)
        #This is a copy of slicedim from the JuliaLang but enables us to write to it
        #The code (with dim=1) is equivalent to
        # d = M[i,:,:,...,:] - M[i-1,:,...,:]
        # M[i,:,:,...,:] -= floor((d+π) / (2π)) * 2π
        d = M[alldims(i)...] - M[alldims(i-1)...]
        π2 = eltype(M)(2π)
        M[alldims(i)...] -= floor.((d .+ π) / π2) * π2
    end
    return M
end

#Collect will create a copy and collect the elements
unwrap(m::AbstractArray, args...) = unwrap!(collect(m), args...)
unwrap(x::Number) = x

"""
outs = index2range(ind1, ind2)
Helper function to convert indexes with scalars to ranges. Used to avoid dropping dimensions
"""
index2range(ind1, ind2) = (index2range(ind1), index2range(ind2))
index2range(ind::T) where {T<:Number} = ind:ind
index2range(ind::T) where {T<:AbstractArray} = ind
index2range(ind::Colon) = ind<|MERGE_RESOLUTION|>--- conflicted
+++ resolved
@@ -38,18 +38,17 @@
     roots(args...; kwargs...) = Polynomials.roots(args...; kwargs...)
 end
 
-<<<<<<< HEAD
 issemiposdef(A) = ishermitian(A) && minimum(real.(eigvals(A))) >= 0
 issemiposdef(A::UniformScaling) = real(A.λ) >= 0
 
-@static if VERSION < v"1.2.0-DEV"
+@static if VERSION < v"1.1.0-DEV"
     #Added in 1.1.0-DEV
     LinearAlgebra.isposdef(A::UniformScaling) = isposdef(A.λ)
-=======
+end
+
 @static if VERSION < v"1.1"
     isnothing(::Any) = false
     isnothing(::Nothing) = true
->>>>>>> fe4e627e
 end
 
 """ f = printpolyfun(var)
