# Are only really needed for cases when we accept general LTISystem
# we should either use them consistently, with a good definition, or remove them
numeric_type(::Type{SisoRational{T}}) where T = T
numeric_type(::Type{<:SisoZpk{T}}) where T = T
numeric_type(sys::SisoTf) = numeric_type(typeof(sys))

numeric_type(::Type{TransferFunction{S}}) where S = numeric_type(S)
numeric_type(::Type{<:StateSpace{T}}) where T = T
numeric_type(sys::LTISystem) = numeric_type(typeof(sys))


to_matrix(T, A::Vector) = Matrix{T}(reshape(A, length(A), 1))
to_matrix(T, A::AbstractMatrix) = Matrix{T}(A)
to_matrix(T, A::Number) = fill(T(A), 1, 1)




# NOTE: Tolerances for checking real-ness removed, shouldn't happen from LAPACK?
# TODO: This doesn't play too well with dual numbers..
# Allocate for maxiumum possible length of polynomial vector?
#
# This function rely on that the every complex roots is followed by its exact conjugate,
# and that the first complex root in each pair has positive real part. This formaat is always
# returned by LAPACK routines for eigenvalues.
function roots2real_poly_factors(roots::Vector{cT}) where cT <: Number
    T = real(cT)
<<<<<<< HEAD
    poly_factors = Vector{Poly{T}}(undef, 0)
=======
    poly_factors = Vector{Poly{T}}()
>>>>>>> 09c4bde0

    for k=1:length(roots)
        r = roots[k]

        if isreal(r)
            push!(poly_factors,Poly{T}([-real(r),1]))
        else
            if imag(r) < 0 # This roots was handled in the previous iteration # TODO: Fix better error handling
                continue
            end

            if k == length(roots) || r != conj(roots[k+1])
                throw(AssertionError("Found pole without matching conjugate."))
            end

            push!(poly_factors,Poly{T}([real(r)^2+imag(r)^2, -2*real(r), 1]))
            # k += 1 # Skip one iteration in the loop
        end
    end

    return poly_factors
end
# This function should hande both Complex as well as symbolic types
function roots2poly_factors(roots::Vector{T}) where T <: Number
    return [Poly{T}([-r, 1]) for r in roots]
end


""" Typically LAPACK returns a vector with, e.g., eigenvalues to a real matrix,
    they are paired up in exact conjugate pairs. This fact is used in some places
    for working with zpk representations of LTI systems. eigvals(A) returns a
    on this form, however, for generalized eigenvalues there is a small numerical
    discrepancy, which breaks some functions. This function fixes small
    discrepancies in the conjugate pairs."""
function _fix_conjugate_pairs!(v::AbstractVector{<:Complex})
    k = 1
    while k <= length(v) - 1
        if isreal(v[k])
            # Do nothing
        else
            if isapprox(v[k], conj(v[k+1]), rtol=1e-15)
                z = (v[k] + conj(v[k+1]))/2
                v[k] = z
                v[k+1] = conj(z)
                k += 1
            end
        end
        k += 1
    end
end
function _fix_conjugate_pairs!(v::AbstractVector{<:Real})
    nothing
end

# Should probably try to get rif of this function...
poly2vec(p::Poly) = p.a[1:end]


function unwrap!(M::Array, dim=1)
    alldims(i) = [ n==dim ? i : (1:size(M,n)) for n in 1:ndims(M) ]
    for i = 2:size(M, dim)
        #This is a copy of slicedim from the JuliaLang but enables us to write to it
        #The code (with dim=1) is equivalent to
        # d = M[i,:,:,...,:] - M[i-1,:,...,:]
        # M[i,:,:,...,:] -= floor((d+π) / (2π)) * 2π
        d = M[alldims(i)...] - M[alldims(i-1)...]
        M[alldims(i)...] -= floor.((d+π) / 2π) * 2π
    end
    return M
end

#Collect will create a copy and collect the elements
unwrap(m::AbstractArray, args...) = unwrap!(collect(m), args...)
unwrap(x::Number) = x

"""
outs = index2range(ind1, ind2)
Helper function to convert indexes with scalars to ranges. Used to avoid dropping dimensions
"""
index2range(ind1, ind2) = (index2range(ind1), index2range(ind2))
index2range(ind::T) where {T<:Number} = ind:ind
index2range(ind::T) where {T<:AbstractArray} = ind
index2range(ind::Colon) = ind<|MERGE_RESOLUTION|>--- conflicted
+++ resolved
@@ -25,11 +25,7 @@
 # returned by LAPACK routines for eigenvalues.
 function roots2real_poly_factors(roots::Vector{cT}) where cT <: Number
     T = real(cT)
-<<<<<<< HEAD
-    poly_factors = Vector{Poly{T}}(undef, 0)
-=======
     poly_factors = Vector{Poly{T}}()
->>>>>>> 09c4bde0
 
     for k=1:length(roots)
         r = roots[k]
