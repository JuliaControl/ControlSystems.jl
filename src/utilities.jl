--- conflicted
+++ resolved
@@ -4,14 +4,9 @@
 numeric_type(::Type{<:SisoZpk{T}}) where T = T
 numeric_type(sys::SisoTf) = numeric_type(typeof(sys))
 
-<<<<<<< HEAD
 numeric_type(::Type{TransferFunction{TE,S}}) where {TE,S} = numeric_type(S)
 numeric_type(::Type{<:StateSpace{TE,T}}) where {TE,T} = T
 numeric_type(::Type{<:HeteroStateSpace{TE,AT}}) where {TE,AT} = eltype(AT)
-=======
-numeric_type(::Type{TransferFunction{TimeT,S}}) where {TimeT,S} = numeric_type(S)
-numeric_type(::Type{<:StateSpace{TimeT,T}}) where {TimeT,T} = T
->>>>>>> 9cae49b2
 numeric_type(::Type{<:DelayLtiSystem{T}}) where {T} = T
 numeric_type(sys::LTISystem) = numeric_type(typeof(sys))
 
@@ -51,10 +46,6 @@
     #Added in 1.1.0-DEV
     LinearAlgebra.isposdef(A::UniformScaling) = isposdef(A.λ)
 end
-<<<<<<< HEAD
-
-=======
->>>>>>> 9cae49b2
 @static if VERSION < v"1.1"
     isnothing(::Any) = false
     isnothing(::Nothing) = true
