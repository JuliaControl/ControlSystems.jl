@doc """sys_fr = freqresp(sys, w)

Evaluate the frequency response of a linear system

`w -> C*((iw*im -A)^-1)*B + D`

of system `sys` over the frequency vector `w`.""" ->
function freqresp{S<:Real}(sys::LTISystem, w::AbstractVector{S})
    ny, nu = size(sys)
    nw = length(w)
    # Create imaginary freq vector s
    if !iscontinuous(sys)
        Ts = sys.Ts == -1 ? 1.0 : sys.Ts
        s = exp.(w.*(im*Ts))
    else
        s = im*w
    end
    #Evil but nessesary type instability here
    sys = _preprocess_for_freqresp(sys)
<<<<<<< HEAD
    sys_fr = Array{Complex128}(nw, ny, nu)
=======
    resp = Array{Complex{eltype(w)}}(nw, ny, nu)
>>>>>>> f2c8ce6f
    for i=1:nw
        # TODO : This doesn't actually take advantage of Hessenberg structure
        # for statespace version.
        sys_fr[i, :, :] = evalfr(sys, s[i])
    end
    return sys_fr
end

# Implements algorithm found in:
# Laub, A.J., "Efficient Multivariable Frequency Response Computations",
# IEEE Transactions on Automatic Control, AC-26 (1981), pp. 407-408.
function _preprocess_for_freqresp(sys::StateSpace)
    if isempty(sys.A) # hessfact does not work for empty matrices
        return sys
    end

    A, B, C, D = sys.A, sys.B, sys.C, sys.D
    F = hessfact(A)
    H = F[:H]::Matrix{Float64}
    T = full(F[:Q])
    P = C*T
    Q = T\B
    StateSpace(H, Q, P, D, sys.Ts, sys.statenames, sys.inputnames,
        sys.outputnames)
end

function _preprocess_for_freqresp(sys::TransferFunction)
    map(sisotf -> _preprocess_for_freqresp(sisotf), sys.matrix)
end

_preprocess_for_freqresp(sys::SisoTf) = sys

@doc """
`evalfr(sys, x)` Evaluate the transfer function of the LTI system sys
at the complex number s=x (continuous-time) or z=x (discrete-time).

For many values of `x`, use `freqresp` instead.
""" ->
function evalfr(sys::StateSpace, s::Number)
    S = promote_type(typeof(s), Float64)
    try
        R = s*I - sys.A
        sys.D + sys.C*((R\sys.B)::Matrix{S})  # Weird type stability issue
    catch
        fill(convert(S, Inf), size(sys))
    end
end

function evalfr(sys::TransferFunction, s::Number)
    S = promote_type(typeof(s), Float64)
    mat = sys.matrix
    ny, nu = size(mat)
    res = Array{S}(ny, nu)
    for j = 1:nu
        for i = 1:ny
            res[i, j] = evalfr(mat[i, j], s)
        end
    end
    return res
end

evalfr(mat::Matrix, s::Number) = map(sys -> evalfr(sys, s), mat)

@doc """
`F(s)`, `F(omega, true)`, `F(z, false)`

Notation for frequency response evaluation.
- F(s) evaluates the continuous-time transfer function F at s.
- F(omega,true) evaluates the discrete-time transfer function F at i*Ts*omega
- F(z,false) evaluates the discrete-time transfer function F at z
""" ->
function (sys::TransferFunction)(s)
    evalfr(sys,s)
end

function (sys::TransferFunction)(z_or_omega::Number, map_to_unit_circle::Bool)
    @assert !iscontinuous(sys) "It makes no sense to call this function with continuous systems"
    if map_to_unit_circle
        isreal(z_or_omega) ? evalfr(sys,exp(im*z_or_omega.*sys.Ts)) : error("To map to the unit circle, omega should be real")
    else
        evalfr(sys,z_or_omega)
    end
end

function (sys::TransferFunction)(s::AbstractVector, map_to_unit_circle::Bool)
    @assert !iscontinuous(sys) "It makes no sense to call this function with continuous systems"
    freqresp(sys,s)
end

@doc """`mag, phase, w = bode(sys[, w])`

Compute the magnitude and phase parts of the frequency response of system `sys`
at frequencies `w`

`mag` and `phase` has size `(length(w), ny, nu)`""" ->
function bode(sys::LTISystem, w::AbstractVector)
    resp = freqresp(sys, w)
    return abs.(resp), rad2deg.(unwrap!(angle.(resp),1)), w
end
bode(sys::LTISystem) = bode(sys, _default_freq_vector(sys, :bode))

@doc """`re, im, w = nyquist(sys[, w])`

Compute the real and imaginary parts of the frequency response of system `sys`
at frequencies `w`

`re` and `im` has size `(length(w), ny, nu)`""" ->
function nyquist(sys::LTISystem, w::AbstractVector)
    resp = freqresp(sys, w)
    return real(resp), imag(resp), w
end
nyquist(sys::LTISystem) = nyquist(sys, _default_freq_vector(sys, :nyquist))

@doc """`sv, w = sigma(sys[, w])`

Compute the singular values of the frequency response of system `sys` at
frequencies `w`

`sv` has size `(length(w), max(ny, nu))`""" ->
function sigma(sys::LTISystem, w::AbstractVector)
    resp = freqresp(sys, w)
    nw, ny, nu = size(resp)
    sv = Array{Float64}(nw, min(ny, nu))
    for i=1:nw
        sv[i, :] = svdvals(resp[i, :, :])
    end
    return sv, w
end
sigma(sys::LTISystem) = sigma(sys, _default_freq_vector(sys, :sigma))

function _default_freq_vector{T<:LTISystem}(systems::Vector{T}, plot::Symbol)
    min_pt_per_dec = 60
    min_pt_total = 200
    nsys = length(systems)
    bounds = Array{Float64}(2, nsys)
    for i=1:nsys
        # TODO : For now we ignore the feature information. In the future,
        # these can be used to improve the frequency vector near features.
        bounds[:, i] = _bounds_and_features(systems[i], plot)[1]
    end
    w1 = minimum(bounds)
    w2 = maximum(bounds)
    nw = round(Int, max(min_pt_total, min_pt_per_dec*(w2 - w1)))
    return logspace(w1, w2, nw)
end
_default_freq_vector(sys::LTISystem, plot::Symbol) = _default_freq_vector(
        LTISystem[sys], plot)

_default_freq_vector{T<:TransferFunction{SisoGeneralized}}(sys::Vector{T}, plot::Symbol) =
    logspace(-2,2,400)
_default_freq_vector(sys::TransferFunction{SisoGeneralized} , plot::Symbol) =
    logspace(-2,2,400)


function _bounds_and_features(sys::LTISystem, plot::Symbol)
    # Get zeros and poles for each channel
    if plot != :sigma
        zs, ps = zpkdata(sys)
        # Compose vector of all zs, ps, positive conjugates only.
        zp = vcat([vcat(i, j) for (i, j) in zip(zs, ps)]...)
        zp = zp[imag(zp) .>= 0.0]
    else
        # For sigma plots, use the MIMO poles and zeros
        zp = [tzero(sys); pole(sys)]
    end
    # Get the frequencies of the features, ignoring low frequency dynamics
    fzp = log10.(abs.(zp))
    fzp = fzp[fzp .> -4]
    fzp = sort!(fzp)
    # Determine the bounds on the frequency vector
    if !isempty(fzp)
        w1 = floor(fzp[1] - 0.2)
        w2 = ceil(fzp[end] + 0.2)
        # Expand the range for nyquist plots
        if plot == :nyquist
            w1 -= 1
            w2 += 1
        end
    else
        w1 = 0
        w2 = 2
    end
    return [w1, w2], zp
end<|MERGE_RESOLUTION|>--- conflicted
+++ resolved
@@ -17,11 +17,7 @@
     end
     #Evil but nessesary type instability here
     sys = _preprocess_for_freqresp(sys)
-<<<<<<< HEAD
-    sys_fr = Array{Complex128}(nw, ny, nu)
-=======
     resp = Array{Complex{eltype(w)}}(nw, ny, nu)
->>>>>>> f2c8ce6f
     for i=1:nw
         # TODO : This doesn't actually take advantage of Hessenberg structure
         # for statespace version.
