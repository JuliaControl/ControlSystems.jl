"""sys_fr = freqresp(sys, w)

Evaluate the frequency response of a linear system

`w -> C*((iw*im -A)^-1)*B + D`

of system `sys` over the frequency vector `w`."""
function freqresp(sys::LTISystem, w_vec::AbstractVector{<:Real})
    # Create imaginary freq vector s
<<<<<<< HEAD
    if iscontinuous(sys)
=======
    if !iscontinuous(sys)
        Ts = isstatic(sys) ? 1.0 : sampletime(sys)
        s_vec = exp.(w_vec*(im*Ts))
    else
>>>>>>> 9cae49b2
        s_vec = im*w_vec
    else
        s_vec = exp.(w_vec*(im*sys.Ts))
    end
    if isa(sys, StateSpace)
        sys = _preprocess_for_freqresp(sys)
    end
    ny,nu = noutputs(sys), ninputs(sys)
    [evalfr(sys[i,j], s)[] for s in s_vec, i in 1:ny, j in 1:nu]
end

# Implements algorithm found in:
# Laub, A.J., "Efficient Multivariable Frequency Response Computations",
# IEEE Transactions on Automatic Control, AC-26 (1981), pp. 407-408.
function _preprocess_for_freqresp(sys::StateSpace)
    if isempty(sys.A) # hessfact does not work for empty matrices
        return sys
    end
    Tsys = numeric_type(sys)
    TT = promote_type(typeof(zero(Tsys)/norm(one(Tsys))), Float32)

    A, B, C, D = sys.A, sys.B, sys.C, sys.D
    F = hessenberg(A)
    T = F.Q
    P = C*T
    Q = T\B # TODO Type stability? # T is unitary, so mutliplication with T' should do the trick
    # FIXME; No performance improvement from Hessienberg structure, also weired renaming of matrices
<<<<<<< HEAD
    StateSpace(F.H, Q, P, D, sys.timeevol)
end


function _evalfr_return_type(sys::AbstractStateSpace, s::Number)
    T0 = numeric_type(sys)
    temp_product = one(T0)*one(typeof(s))
    typeof(temp_product/temp_product)
end

=======
    StateSpace(F.H, Q, P, D, sys.time)
end


>>>>>>> 9cae49b2
"""
`evalfr(sys, x)` Evaluate the transfer function of the LTI system sys
at the complex number s=x (continuous-time) or z=x (discrete-time).

For many values of `x`, use `freqresp` instead.
"""
<<<<<<< HEAD
function evalfr(sys::AbstractStateSpace, s::Number)
    T = _evalfr_return_type(sys, s)
=======
function evalfr(sys::StateSpace{<:TimeType,T0}, s::Number) where {T0}
    T = promote_type(T0, typeof(one(T0)*one(typeof(s))/(one(T0)*one(typeof(s)))))
>>>>>>> 9cae49b2
    try
        R = s*I - sys.A
        sys.D + sys.C*((R\sys.B))
    catch e
        @warn "Got exception $e, returning Inf" max_log=1
        fill(convert(T, Inf), size(sys))
    end
end

<<<<<<< HEAD
function evalfr(G::TransferFunction{<:TimeEvolution,<:SisoTf}, s::Number)
=======
function evalfr(G::TransferFunction{<:TimeType,<:SisoTf}, s::Number)
>>>>>>> 9cae49b2
    map(m -> evalfr(m,s), G.matrix)
end

"""
`F(s)`, `F(omega, true)`, `F(z, false)`

Notation for frequency response evaluation.
- F(s) evaluates the continuous-time transfer function F at s.
- F(omega,true) evaluates the discrete-time transfer function F at exp(im*Ts*omega)
- F(z,false) evaluates the discrete-time transfer function F at z
"""
function (sys::TransferFunction)(s)
    evalfr(sys,s)
end

function (sys::TransferFunction)(z_or_omega::Number, map_to_unit_circle::Bool)
    @assert isdiscrete(sys) "It only makes no sense to call this function with discrete systems"
    if map_to_unit_circle
        isreal(z_or_omega) ? evalfr(sys,exp(im*z_or_omega.*sampletime(sys))) : error("To map to the unit circle, omega should be real")
    else
        evalfr(sys,z_or_omega)
    end
end

function (sys::TransferFunction)(z_or_omegas::AbstractVector, map_to_unit_circle::Bool)
    @assert isdiscrete(sys) "It only makes no sense to call this function with discrete systems"
    vals = sys.(z_or_omegas, map_to_unit_circle)# evalfr.(sys,exp.(evalpoints))
    # Reshape from vector of evalfr matrizes, to (in,out,freq) Array
    nu,ny = size(vals[1])
    [v[i,j]  for v in vals, i in 1:nu, j in 1:ny]
end

"""`mag, phase, w = bode(sys[, w])`

Compute the magnitude and phase parts of the frequency response of system `sys`
at frequencies `w`

`mag` and `phase` has size `(length(w), ny, nu)`""" bode
@autovec (1, 2) function bode(sys::LTISystem, w::AbstractVector)
    resp = freqresp(sys, w)
    return abs.(resp), rad2deg.(unwrap!(angle.(resp),1)), w
end
@autovec (1, 2) bode(sys::LTISystem) = bode(sys, _default_freq_vector(sys, Val{:bode}()))

"""`re, im, w = nyquist(sys[, w])`

Compute the real and imaginary parts of the frequency response of system `sys`
at frequencies `w`

`re` and `im` has size `(length(w), ny, nu)`""" nyquist
@autovec (1, 2) function nyquist(sys::LTISystem, w::AbstractVector)
    resp = freqresp(sys, w)
    return real(resp), imag(resp), w
end
@autovec (1, 2) nyquist(sys::LTISystem) = nyquist(sys, _default_freq_vector(sys, Val{:nyquist}()))

"""`sv, w = sigma(sys[, w])`

Compute the singular values of the frequency response of system `sys` at
frequencies `w`

`sv` has size `(length(w), max(ny, nu))`""" sigma
@autovec (1) function sigma(sys::LTISystem, w::AbstractVector)
    resp = freqresp(sys, w)
    sv = dropdims(mapslices(svdvals, resp, dims=(2,3)),dims=3)
    return sv, w
end
@autovec (1) sigma(sys::LTISystem) = sigma(sys, _default_freq_vector(sys, Val{:sigma}()))

function _default_freq_vector(systems::Vector{<:LTISystem}, plot)
    min_pt_per_dec = 60
    min_pt_total = 200
    bounds = map(sys -> _bounds_and_features(sys, plot)[1], systems)
    w1 = minimum(minimum.(bounds))
    w2 = maximum(maximum.(bounds))

    nw = round(Int, max(min_pt_total, min_pt_per_dec*(w2 - w1)))
    return exp10.(range(w1, stop=w2, length=nw))
end
_default_freq_vector(sys::LTISystem, plot) = _default_freq_vector(
        [sys], plot)


function _bounds_and_features(sys::LTISystem, plot::Val)
    # Get zeros and poles for each channel
    if !isa(plot, Val{:sigma})
        zs, ps = zpkdata(sys)
        # Compose vector of all zs, ps, positive conjugates only.
        zpType = promote_type(eltype(eltype(zs)), eltype(eltype(ps)))
        zp = vcat(zpType[], zs..., ps...) # Emty vector to avoid type unstable vcat()
        zp = zp[imag(zp) .>= 0.0]
    else
         # For sigma plots, use the MIMO poles and zeros
         zp = [tzero(sys); pole(sys)]
    end
    # Get the frequencies of the features, ignoring low frequency dynamics
    fzp = log10.(abs.(zp))
    fzp = fzp[fzp .> -4]
    fzp = sort!(fzp)
    # Determine the bounds on the frequency vector
    if !isempty(fzp)
        w1 = floor(fzp[1] - 0.2)
        w2 = ceil(fzp[end] + 0.2)
        # Expand the range for nyquist plots
        if plot isa Val{:nyquist}
            w1 -= 1.0
            w2 += 1.0
        end
    else
        w1 = 0.0
        w2 = 2.0
    end
<<<<<<< HEAD
    if isdiscrete(sys) # Do not draw above Nyquist freq for disc. systems
        w2 = min(w2, log10(π/sys.Ts))
=======
    if !iscontinuous(sys) && !isstatic(sys) # Do not draw above Nyquist freq for disc. systems
        w2 = min(w2, log10(π/sampletime(sys)))
>>>>>>> 9cae49b2
    end
    return [w1, w2], zp
end<|MERGE_RESOLUTION|>--- conflicted
+++ resolved
@@ -7,14 +7,7 @@
 of system `sys` over the frequency vector `w`."""
 function freqresp(sys::LTISystem, w_vec::AbstractVector{<:Real})
     # Create imaginary freq vector s
-<<<<<<< HEAD
     if iscontinuous(sys)
-=======
-    if !iscontinuous(sys)
-        Ts = isstatic(sys) ? 1.0 : sampletime(sys)
-        s_vec = exp.(w_vec*(im*Ts))
-    else
->>>>>>> 9cae49b2
         s_vec = im*w_vec
     else
         s_vec = exp.(w_vec*(im*sys.Ts))
@@ -42,7 +35,6 @@
     P = C*T
     Q = T\B # TODO Type stability? # T is unitary, so mutliplication with T' should do the trick
     # FIXME; No performance improvement from Hessienberg structure, also weired renaming of matrices
-<<<<<<< HEAD
     StateSpace(F.H, Q, P, D, sys.timeevol)
 end
 
@@ -53,25 +45,14 @@
     typeof(temp_product/temp_product)
 end
 
-=======
-    StateSpace(F.H, Q, P, D, sys.time)
-end
-
-
->>>>>>> 9cae49b2
 """
 `evalfr(sys, x)` Evaluate the transfer function of the LTI system sys
 at the complex number s=x (continuous-time) or z=x (discrete-time).
 
 For many values of `x`, use `freqresp` instead.
 """
-<<<<<<< HEAD
 function evalfr(sys::AbstractStateSpace, s::Number)
     T = _evalfr_return_type(sys, s)
-=======
-function evalfr(sys::StateSpace{<:TimeType,T0}, s::Number) where {T0}
-    T = promote_type(T0, typeof(one(T0)*one(typeof(s))/(one(T0)*one(typeof(s)))))
->>>>>>> 9cae49b2
     try
         R = s*I - sys.A
         sys.D + sys.C*((R\sys.B))
@@ -81,11 +62,7 @@
     end
 end
 
-<<<<<<< HEAD
 function evalfr(G::TransferFunction{<:TimeEvolution,<:SisoTf}, s::Number)
-=======
-function evalfr(G::TransferFunction{<:TimeType,<:SisoTf}, s::Number)
->>>>>>> 9cae49b2
     map(m -> evalfr(m,s), G.matrix)
 end
 
@@ -198,13 +175,8 @@
         w1 = 0.0
         w2 = 2.0
     end
-<<<<<<< HEAD
     if isdiscrete(sys) # Do not draw above Nyquist freq for disc. systems
         w2 = min(w2, log10(π/sys.Ts))
-=======
-    if !iscontinuous(sys) && !isstatic(sys) # Do not draw above Nyquist freq for disc. systems
-        w2 = min(w2, log10(π/sampletime(sys)))
->>>>>>> 9cae49b2
     end
     return [w1, w2], zp
 end