--- conflicted
+++ resolved
@@ -217,16 +217,12 @@
 
 Returns a phase retarding link, the rule of thumb `a = 0.1ωc` guarantees less than 6 degrees phase margin loss. The bode curve will go from `M`, bend down at `a/M` and level out at 1 for frequencies > `a`
 """
-<<<<<<< HEAD
-function laglink(a, M; Ts=nothing)
-=======
 function laglink(a, M; h=nothing, Ts=0)
     if !isnothing(h)
         Base.depwarn("`laglink($a, $M; h=$h)` is deprecated, use `laglink($a, $M; Ts=$h)` instead.", Core.Typeof(laglink).name.mt.name)
         Ts = h
     end
     Ts ≥ 0 || throw(ArgumentError("Negative `Ts` is not supported."))
->>>>>>> 2cb8d86f
     numerator = [1/a, 1]
     denominator = [M/a, 1]
     gain = M
@@ -246,16 +242,12 @@
 
 See also `leadlinkat` `laglink`
 """
-<<<<<<< HEAD
-function leadlink(b, N, K; Ts=nothing)
-=======
 function leadlink(b, N, K; h=nothing, Ts=0)
     if !isnothing(h)
         Base.depwarn("`leadlink($b, $N, $K; h=$h)` is deprecated, use `leadlink($b, $N, $K; Ts=$h)` instead.", Core.Typeof(leadlink).name.mt.name)
         Ts = h
     end
     Ts ≥ 0 || throw(ArgumentError("Negative `Ts` is not supported."))
->>>>>>> 2cb8d86f
     numerator = [1/b, 1]
     denominator = [1/(b*N), 1]
     gain = K
