--- conflicted
+++ resolved
@@ -95,18 +95,7 @@
 @userplot Rlocusplot
 @deprecate rlocus(args...;kwargs...) rlocusplot(args...;kwargs...)
 
-<<<<<<< HEAD
-function getpoles(G,K)
-    poles = map(k -> pole(feedback(G,tf(k))), K)
-    cat(2,poles...)', K
-end
-=======
-# function getpoles(G,K)
-#     poles = map(k -> pole(feedback(G,tf(k))), K)
-#     cat(2,poles...)'
-# end
-
->>>>>>> 1c0010b2
+
 
 function getpoles(G, K) # If OrdinaryDiffEq is installed, we override getpoles with an adaptive method
     P          = numpoly(G)[1]
@@ -114,12 +103,8 @@
     f          = (y,_,k) -> ComplexF64.(Polynomials.roots(k[1]*P+Q))
     prob       = OrdinaryDiffEq.ODEProblem(f,f(0.,0.,0.),(0.,K[end]))
     integrator = OrdinaryDiffEq.init(prob,OrdinaryDiffEq.Tsit5(),reltol=1e-8,abstol=1e-8)
-<<<<<<< HEAD
-    poleout    = Vector{Vector{Complex128}}()
-    ts    = Vector{Float64}()
-=======
+    ts         = Vector{Float64}()
     poleout    = Vector{Vector{ComplexF64}}()
->>>>>>> 1c0010b2
     for i in integrator
        push!(poleout,integrator.k[1])
        push!(ts,integrator.t[1])
