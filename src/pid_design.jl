--- conflicted
+++ resolved
@@ -307,13 +307,9 @@
     phi = angle.(Pv)
     kp  = -cos.(phi)./r
     ki  = kd.*ω.^2 .- ω.*sin.(phi)./r
-<<<<<<< HEAD
-    plt = Plots.plot(kp,ki,linewidth = 1.5, xlabel=L"k_p", ylabel=L"k_i", title="Stability region of P, k_d = $(round(kd, digits=4))")
+    plt = RecipesBase.plot(kp,ki,linewidth = 1.5, xlabel=L"k_p", ylabel=L"k_i", title="Stability region of P, k_d = $(round(kd, digits=4))")
     params = convert_pidparams_from_standard(convert_pidparams_to_standard(kp, ki, kd, :parallel)..., form)[1:2]
     plt, params...
-=======
-    RecipesBase.plot(kp,ki,linewidth = 1.5, xlabel=L"k_p", ylabel=L"k_i", title="Stability region of P, k_d = $(round(kd, digits=4))"), kp, ki
->>>>>>> 094983a1
 end
 
 
@@ -323,13 +319,9 @@
     phi     = angle.(Pv)
     kp      = -cos.(phi)./r
     ki      = kd.*ω.^2 .- ω.*sin.(phi)./r
-<<<<<<< HEAD
-    plt = Plots.plot(kp,ki,linewidth = 1.5, xlabel=L"k_p", ylabel=L"k_i", title="Stability region of P, k_d = $(round(kd, digits=4))")
+    plt = RecipesBase.plot(kp,ki,linewidth = 1.5, xlabel=L"k_p", ylabel=L"k_i", title="Stability region of P, k_d = $(round(kd, digits=4))")
     params = convert_pidparams_from_standard(convert_pidparams_to_standard(kp, ki, kd, :parallel)..., form)[1:2]
     plt, params...
-=======
-    RecipesBase.plot(kp,ki,linewidth = 1.5, xlabel=L"k_p", ylabel=L"k_i", title="Stability region of P, k_d = $(round(kd, digits=4))"), kp, ki
->>>>>>> 094983a1
 end
 
 
