# Model interconnections

"""
`series(sys1::LTISystem, sys2::LTISystem)`

Connect systems in series, equivalent to `sys2*sys1`
"""
series(sys1::LTISystem, sys2::LTISystem) = sys2*sys1

"""
`series(sys1::LTISystem, sys2::LTISystem)`

Connect systems in parallel, equivalent to `sys2+sys1`
"""
parallel(sys1::LTISystem, sys2::LTISystem) = sys1 + sys2

append() = LTISystem[]
"""
`append(systems::StateSpace...), append(systems::TransferFunction...)`

Append systems in block diagonal form
"""
function append(systems::(ST where ST<:AbstractStateSpace)...)
    ST = promote_type(typeof.(systems)...)
    Ts = systems[1].Ts
    if !all(s.Ts == Ts for s in systems)
        error("Sampling time mismatch")
    end
    A = blockdiag([s.A for s in systems]...)
    B = blockdiag([s.B for s in systems]...)
    C = blockdiag([s.C for s in systems]...)
    D = blockdiag([s.D for s in systems]...)
    return ST(A, B, C, D, Ts)
end

function append(systems::TransferFunction...)
    Ts = systems[1].Ts
    if !all(s.Ts == Ts for s in systems)
        error("Sampling time mismatch")
    end
    mat = blockdiag([s.matrix for s in systems]...)
    return TransferFunction(mat, Ts)
end

append(systems::LTISystem...) = append(promote(systems...)...)


function Base.vcat(systems::DelayLtiSystem...)
    P = vcat_1([sys.P for sys in systems]...) # See PartitionedStateSpace
    Tau = vcat([sys.Tau for sys in systems]...)
    return DelayLtiSystem(P, Tau)
end

function Base.hcat(systems::DelayLtiSystem...)
    P = hcat_1([sys.P for sys in systems]...)  # See PartitionedStateSpace
    Tau = vcat([sys.Tau for sys in systems]...)
    return DelayLtiSystem(P, Tau)
end


function Base.vcat(systems::ST...) where ST <: AbstractStateSpace
    # Perform checks
    nu = systems[1].nu
    if !all(s.nu == nu for s in systems)
        error("All systems must have same input dimension")
    end
    Ts = systems[1].Ts
    if !all(s.Ts == Ts for s in systems)
        error("Sampling time mismatch")
    end
    A = blockdiag([s.A for s in systems]...)
    B = vcat([s.B for s in systems]...)
    C = blockdiag([s.C for s in systems]...)
    D = vcat([s.D for s in systems]...)

    return ST(A, B, C, D, Ts)
end

function Base.vcat(systems::TransferFunction...)
    # Perform checks
    nu = systems[1].nu
    if !all(s.nu == nu for s in systems)
        error("All systems must have same input dimension")
    end
    Ts = systems[1].Ts
    if !all(s.Ts == Ts for s in systems)
        error("Sampling time mismatch")
    end
    mat = vcat([s.matrix for s in systems]...)
    return TransferFunction(mat, Ts)
end

Base.vcat(systems::LTISystem...) = vcat(promote(systems...)...)

function Base.hcat(systems::ST...) where ST <: AbstractStateSpace
    # Perform checks
    ny = systems[1].ny
    if !all(s.ny == ny for s in systems)
        error("All systems must have same output dimension")
    end
    Ts = systems[1].Ts
    if !all(s.Ts == Ts for s in systems)
        error("Sampling time mismatch")
    end
    A = blockdiag([s.A for s in systems]...)
    B = blockdiag([s.B for s in systems]...)
    C = hcat([s.C for s in systems]...)
    D = hcat([s.D for s in systems]...)

    return ST(A, B, C, D, Ts)
end

function Base.hcat(systems::TransferFunction...)
    # Perform checks
    ny = systems[1].ny
    if !all(s.ny == ny for s in systems)
        error("All systems must have same output dimension")
    end
    Ts = systems[1].Ts
    if !all(s.Ts == Ts for s in systems)
        error("Sampling time mismatch")
    end
    mat = hcat([s.matrix for s in systems]...)
    return TransferFunction(mat, Ts)
end

Base.hcat(systems::LTISystem...) = hcat(promote(systems...)...)

function Base._cat_t(::Val{1}, T::Type{<:LTISystem}, X...)
        vcat(convert.(T, X)...)
end

function Base._cat_t(::Val{2}, T::Type{<:LTISystem}, X...)
        hcat(convert.(T, X)...)
end

# Used in typed_hvcat
function Base.typed_hcat(::Type{T}, X...) where {T<:LTISystem}
    hcat(convert.(T, X)...)
end
# Ambiguity
Base.typed_hcat(::Type{T}, X::Number...) where {T<:LTISystem, N} = hcat(convert.(T, X)...)

# Catch special cases where inv(sys) might not be possible after promotion, like improper tf
function /(sys1::Union{StateSpace,AbstractStateSpace}, sys2::LTISystem)
    sys1new, sys2new = promote(sys1, 1/sys2)
    return sys1new*sys2new
end

# function hvcat(rows::Tuple{Vararg{Int}}, systems::Union{Number,AbstractVecOrMat{<:Number},LTISystem}...)
#     T = Base.promote_typeof(systems...)
#     nbr = length(rows)  # number of block rows
#     rs = Array{T,1}(nbr)
#     a = 1
#     for i = 1:nbr
#         rs[i] = hcat(convert.(T,systems[a:a-1+rows[i]])...)
#         a += rows[i]
#     end
#     vcat(rs...)
# end

# function _get_common_sampling_time(sys_vec::Union{AbstractVector{LTISystem},AbstractVecOrMat{<:Number},Number})
#     Ts = -1.0 # Initalize corresponding to undefined sampling time
#
#     for sys in sys_vec
#         if !all(s.Ts == Ts for s in systems])
#             error("Sampling time mismatch")
#         end
#     end
#
# end


# function Base.hcat{T<:Number}(systems::Union{T,AbstractVecOrMat{T},TransferFunction}...)
#     S = promote_type(map(e->typeof(e),systems)...) # TODO: Should be simplified
#
#     idx_first_tf = findfirst(e -> isa(e, TransferFunction), systems)
#     Ts = sys_tuple[idx_first_tf].Ts
#
#     if S <: TransferFunction
#         hcat(map(e->convert(TransferFunction,e),systems)...)
#     else
#         cat(2,systems...)
#     end
# end


blockdiag(mats::AbstractMatrix...) = blockdiag(promote(mats...)...)

function blockdiag(mats::AbstractMatrix{T}...) where T
    rows = Int[size(m, 1) for m in mats]
    cols = Int[size(m, 2) for m in mats]
    res = zeros(T, sum(rows), sum(cols))
    m = 1
    n = 1
    for ind=1:length(mats)
        mat = mats[ind]
        i = rows[ind]
        j = cols[ind]
        res[m:m + i - 1, n:n + j - 1] = mat
        m += i
        n += j
    end
    return res
end



"""
`feedback(L)` Returns L/(1+L)
`feedback(P1,P2)` Returns P1/(1+P1*P2)
"""
feedback(L::TransferFunction) = L/(1+L)
feedback(P1::TransferFunction, P2::TransferFunction) = P1/(1+P1*P2)

#Efficient implementations
function feedback(L::TransferFunction{T}) where T<:SisoRational
    if size(L) != (1,1)
        error("MIMO TransferFunction feedback isn't implemented, use L/(1+L)")
    end
    P = numpoly(L)
    Q = denpoly(L)
    tf(P, P+Q, L.Ts)
end

function feedback(L::TransferFunction{T}) where {T<:SisoZpk}
    if size(L) != (1,1)
        error("MIMO TransferFunction feedback isn't implemented, use L/(1+L)")
    end
    #Extract polynomials and create P/(P+Q)
    k = L.matrix[1].k
    denpol = numpoly(L)[1]+denpoly(L)[1]
    kden = denpol[end] # Get coeff of s^n
    # Create siso system
    sisozpk = T(L.matrix[1].z, roots(denpol), k/kden)
    return TransferFunction{T}(fill(sisozpk,1,1), L.Ts)
end

"""
`feedback(sys)`

`feedback(sys1,sys2)`

Forms the negative feedback interconnection
```julia
>-+ sys1 +-->
  |      |
 (-)sys2 +
```
If no second system is given, negative identity feedback is assumed
"""
function feedback(sys::Union{StateSpace, DelayLtiSystem})
    ninputs(sys) != noutputs(sys) && error("Use feedback(sys1, sys2) if number of inputs != outputs")
    feedback(sys,ss(Matrix{numeric_type(sys)}(I,size(sys)...)))
end

function feedback(sys1::StateSpace,sys2::StateSpace)
    if sys1.Ts != sys2.Ts # FIXME: replace with common_sample_time
        error("Sampling time mismatch")
    end

    !(iszero(sys1.D) || iszero(sys2.D)) && error("There cannot be a direct term (D) in both sys1 and sys2")
    A = [sys1.A+sys1.B*(-sys2.D)*sys1.C sys1.B*(-sys2.C);
         sys2.B*sys1.C  sys2.A+sys2.B*sys1.D*(-sys2.C)]
    B = [sys1.B; sys2.B*sys1.D]
    C = [sys1.C  sys1.D*(-sys2.C)]
<<<<<<< HEAD
    
=======

>>>>>>> fe4e627e
    ss(A, B, C, sys1.D, sys1.Ts)
end


"""
    feedback(s1::AbstractStateSpace, s2::AbstractStateSpace;
             U1=:, Y1=:, U2=:, Y2=:, W1=:, Z1=:, W2=Int[], Z2=Int[],
             Wperm=:, Zperm=:, pos_feedback::Bool=false)


`U1`, `Y1`, `U2`, `Y2` contain the indices of the signals that should be connected.
`W1`, `Z1`, `W2`, `Z2` contain the signal indices of `s1` and `s2` that should be kept.

Specify  `Wperm` and `Zperm` to reorder [w1; w2] and [z1; z2] in the resulting statespace model.

Negative feedback is the default. Specify `pos_feedback=true` for positive feedback.

See Zhou etc. for similar (somewhat less symmetric) formulas.
"""
@views function feedback(sys1::AbstractStateSpace, sys2::AbstractStateSpace;
    U1=:, Y1=:, U2=:, Y2=:, W1=:, Z1=:, W2=Int[], Z2=Int[],
    Wperm=:, Zperm=:, pos_feedback::Bool=false)

    if sys1.Ts != sys2.Ts # FIXME: replace with common_sample_time
        error("Sampling time mismatch")
    end

<<<<<<< HEAD
    #= must define allunique(c::Colon) = true for the following checks to work
    if !allunique(Y1); @warn "Connecting single output to multiple inputs Y1=$Y1"; end
    if !allunique(Y2); @warn "Connecting single output to multiple inputs Y2=$Y2"; end
    if !allunique(U1); @warn "Connecting multiple outputs to a single input U1=$U1"; end
    if !allunique(U2); @warn "Connecting a single output to multiple inputs U2=$U2"; end
    =#
=======
    if !(isa(Y1, Colon) || allunique(Y1)); @warn "Connecting single output to multiple inputs Y1=$Y1"; end
    if !(isa(Y2, Colon) || allunique(Y2)); @warn "Connecting single output to multiple inputs Y2=$Y2"; end
    if !(isa(U1, Colon) || allunique(U1)); @warn "Connecting multiple outputs to a single input U1=$U1"; end
    if !(isa(U2, Colon) || allunique(U2)); @warn "Connecting a single output to multiple inputs U2=$U2"; end
>>>>>>> fe4e627e

    if (U1 isa Colon ? size(sys1, 2) : length(U1)) != (Y2 isa Colon ? size(sys2, 1) : length(Y2))
        error("Lengths of U1 ($U1) and Y2 ($Y2) must be equal")
    end
    if (U2 isa Colon ? size(sys2, 2) : length(U2)) != (Y1 isa Colon ? size(sys1, 1) : length(Y1))
        error("Lengths of U1 ($U2) and Y2 ($Y1) must be equal")
    end

    α = pos_feedback ? 1 : -1 # The sign of feedback

    s1_B1 = sys1.B[:,W1]
    s1_B2 = sys1.B[:,U1]
    s1_C1 = sys1.C[Z1,:]
    s1_C2 = sys1.C[Y1,:]
    s1_D11 = sys1.D[Z1,W1]
    s1_D12 = sys1.D[Z1,U1]
    s1_D21 = sys1.D[Y1,W1]
    s1_D22 = sys1.D[Y1,U1]

    s2_B1 = sys2.B[:,W2]
    s2_B2 = sys2.B[:,U2]
    s2_C1 = sys2.C[Z2,:]
    s2_C2 = sys2.C[Y2,:]
    s2_D11 = sys2.D[Z2,W2]
    s2_D12 = sys2.D[Z2,U2]
    s2_D21 = sys2.D[Y2,W2]
    s2_D22 = sys2.D[Y2,U2]

    if iszero(s1_D22) || iszero(s2_D22)
        A = [sys1.A + α*s1_B2*s2_D22*s1_C2        α*s1_B2*s2_C2;
                 s2_B2*s1_C2            sys2.A + α*s2_B2*s1_D22*s2_C2]

        B = [s1_B1 + α*s1_B2*s2_D22*s1_D21        α*s1_B2*s2_D21;
                      s2_B2*s1_D21            s2_B1 + α*s2_B2*s1_D22*s2_D21]
        C = [s1_C1 + α*s1_D12*s2_D22*s1_C2        α*s1_D12*s2_C2;
                      s2_D12*s1_C2           s2_C1 + α*s2_D12*s1_D22*s2_C2]
        D = [s1_D11 + α*s1_D12*s2_D22*s1_D21        α*s1_D12*s2_D21;
                      s2_D12*s1_D21           s2_D11 + α*s2_D12*s1_D22*s2_D21]
    else
        # inv seems to be better than lu
        R1 = try
            inv(α*I - s2_D22*s1_D22) # slightly faster than α*inv(I - α*s2_D22*s1_D22)
        catch
<<<<<<< HEAD
            error("Illposed feedback interconnection,  I - α*s2_D22*s1_D22 or I - α*s2_D22*s1_D22 not invertible")
=======
            error("Ill-posed feedback interconnection,  I - α*s2_D22*s1_D22 or I - α*s2_D22*s1_D22 not invertible")
>>>>>>> fe4e627e
        end

        R2 = try
            inv(I - α*s1_D22*s2_D22)
        catch
<<<<<<< HEAD
            error("Illposed feedback interconnection,  I - α*s2_D22*s1_D22 or I - α*s2_D22*s1_D22 not invertible")
=======
            error("Ill-posed feedback interconnection,  I - α*s2_D22*s1_D22 or I - α*s2_D22*s1_D22 not invertible")
>>>>>>> fe4e627e
        end

        A = [sys1.A + s1_B2*R1*s2_D22*s1_C2        s1_B2*R1*s2_C2;
                 s2_B2*R2*s1_C2            sys2.A + α*s2_B2*R2*s1_D22*s2_C2]

        B = [s1_B1 + s1_B2*R1*s2_D22*s1_D21        s1_B2*R1*s2_D21;
                     s2_B2*R2*s1_D21            s2_B1 + α*s2_B2*R2*s1_D22*s2_D21]
        C = [s1_C1 + s1_D12*R1*s2_D22*s1_C2        s1_D12*R1*s2_C2;
                     s2_D12*R2*s1_C2           s2_C1 + α*s2_D12*R2*s1_D22*s2_C2]
        D = [s1_D11 + s1_D12*R1*s2_D22*s1_D21        s1_D12*R1*s2_D21;
                     s2_D12*R2*s1_D21           s2_D11 + α*s2_D12*R2*s1_D22*s2_D21]
    end

    return StateSpace(A, B[:, Wperm], C[Zperm,:], D[Zperm, Wperm], sys1.Ts)
end


"""
`feedback2dof(P,R,S,T)` Return `BT/(AR+ST)` where B and A are the numerator and denomenator polynomials of `P` respectively
`feedback2dof(B,A,R,S,T)` Return `BT/(AR+ST)`
"""
function feedback2dof(P::TransferFunction,R,S,T)
    !issiso(P) && error("Feedback not implemented for MIMO systems")
    tf(conv(poly2vec(numpoly(P)[1]),T),zpconv(poly2vec(denpoly(P)[1]),R,poly2vec(numpoly(P)[1]),S))
end

feedback2dof(B,A,R,S,T) = tf(conv(B,T),zpconv(A,R,B,S))


"""
    lft(G, Δ, type=:l)

Lower and upper linear fractional transformation between systems `G` and `Δ`.

Specify `:l` lor lower LFT, and `:u` for upper LFT.

`G` must have more inputs and outputs than `Δ` has outputs and inputs.

For details, see Chapter 9.1 in
**Zhou, K. and JC Doyle**. Essentials of robust control, Prentice hall (NJ), 1998
"""
function lft(G, Δ, type=:l)

    if !(G.nu > Δ.ny && G.ny > Δ.nu)
        error("Must have G.nu > Δ.ny and G.ny > Δ.nu for lower/upper lft")
    end

    if type == :l
        feedback(G, Δ, U1=G.nu-Δ.ny+1:G.nu, Y1=G.ny-Δ.nu+1:G.ny, W1=1:G.ny-Δ.nu, Z1=1:G.nu-Δ.ny, pos_feedback=true)
    elseif type == :u
        feedback(G, Δ, U1=1:Δ.ny, Y1=1:Δ.nu, W1=Δ.nu+1:G.ny, Z1=Δ.nu+1:G.ny, pos_feedback=true)
    else
        error("Invalid type of lft ($type), specify type=:l (:u) for lower (upper) lft")
    end
end



"""
    starprod(sys1, sys2, dimu, dimy)

Compute the Redheffer star product.

`length(U1) = length(Y2) = dimu` and `length(Y1) = length(U2) = dimy`

For details, see Chapter 9.3 in
**Zhou, K. and JC Doyle**. Essentials of robust control, Prentice hall (NJ), 1998
"""
starprod(G1, G2, dimy::Int, dimu::Int) = feedback(G1, G2,
         U1=G1.nu-dimu+1:G1.nu, Y1=G1.ny-dimy+1:G1.ny, W1=1:G1.nu-dimu, Z1=1:G1.ny-dimy,
         U2=1:dimy, Y2=1:dimu, W2=dimy+1:G2.nu, Z2=dimu+1:G2.ny,
         pos_feedback=true)
starprod(sys1, sys2) = lft(sys1, sys2, :l)<|MERGE_RESOLUTION|>--- conflicted
+++ resolved
@@ -264,11 +264,7 @@
          sys2.B*sys1.C  sys2.A+sys2.B*sys1.D*(-sys2.C)]
     B = [sys1.B; sys2.B*sys1.D]
     C = [sys1.C  sys1.D*(-sys2.C)]
-<<<<<<< HEAD
-    
-=======
-
->>>>>>> fe4e627e
+
     ss(A, B, C, sys1.D, sys1.Ts)
 end
 
@@ -296,19 +292,10 @@
         error("Sampling time mismatch")
     end
 
-<<<<<<< HEAD
-    #= must define allunique(c::Colon) = true for the following checks to work
-    if !allunique(Y1); @warn "Connecting single output to multiple inputs Y1=$Y1"; end
-    if !allunique(Y2); @warn "Connecting single output to multiple inputs Y2=$Y2"; end
-    if !allunique(U1); @warn "Connecting multiple outputs to a single input U1=$U1"; end
-    if !allunique(U2); @warn "Connecting a single output to multiple inputs U2=$U2"; end
-    =#
-=======
     if !(isa(Y1, Colon) || allunique(Y1)); @warn "Connecting single output to multiple inputs Y1=$Y1"; end
     if !(isa(Y2, Colon) || allunique(Y2)); @warn "Connecting single output to multiple inputs Y2=$Y2"; end
     if !(isa(U1, Colon) || allunique(U1)); @warn "Connecting multiple outputs to a single input U1=$U1"; end
     if !(isa(U2, Colon) || allunique(U2)); @warn "Connecting a single output to multiple inputs U2=$U2"; end
->>>>>>> fe4e627e
 
     if (U1 isa Colon ? size(sys1, 2) : length(U1)) != (Y2 isa Colon ? size(sys2, 1) : length(Y2))
         error("Lengths of U1 ($U1) and Y2 ($Y2) must be equal")
@@ -352,21 +339,13 @@
         R1 = try
             inv(α*I - s2_D22*s1_D22) # slightly faster than α*inv(I - α*s2_D22*s1_D22)
         catch
-<<<<<<< HEAD
-            error("Illposed feedback interconnection,  I - α*s2_D22*s1_D22 or I - α*s2_D22*s1_D22 not invertible")
-=======
             error("Ill-posed feedback interconnection,  I - α*s2_D22*s1_D22 or I - α*s2_D22*s1_D22 not invertible")
->>>>>>> fe4e627e
         end
 
         R2 = try
             inv(I - α*s1_D22*s2_D22)
         catch
-<<<<<<< HEAD
-            error("Illposed feedback interconnection,  I - α*s2_D22*s1_D22 or I - α*s2_D22*s1_D22 not invertible")
-=======
             error("Ill-posed feedback interconnection,  I - α*s2_D22*s1_D22 or I - α*s2_D22*s1_D22 not invertible")
->>>>>>> fe4e627e
         end
 
         A = [sys1.A + s1_B2*R1*s2_D22*s1_C2        s1_B2*R1*s2_C2;
