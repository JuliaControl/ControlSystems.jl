
import Base.getindex

"""
    G = LQG(A,B,C,D, Q1, Q2, R1, R2; qQ=0, qR=0, integrator=false)
    G = LQG(sys, args...; kwargs...)

Return an LQG object that describes the closed control loop around the process `sys=ss(A,B,C,D)`
where the controller is of LQG-type. The controller is specified by weight matrices `Q1,Q2`
that penalizes state deviations and control signal variance respectively, and covariance
matrices `R1,R2` which specify state drift and measurement covariance respectively.
This constructor calls [`lqr`](@ref) and [`kalman`](@ref) and forms the closed-loop system.

If `integrator=true`, the resulting controller will have intregral action.
This is achieved by adding a model of a constant disturbance on the inputs to the system
described by `A,B,C,D`.

`qQ` and `qR` can be set to incorporate loop transfer recovery, i.e.,
```julia
L = lqr(A, B, Q1+qQ*C'C, Q2)
K = kalman(A, C, R1+qR*B*B', R2)
```

# Fields
When the LQG-object is populated by the lqg-function, the following fields have been made available
- `L` is the feedback matrix, such that `A-BL` is stable. Note that the length of the state vector (and the width of L) is increased by the number of inputs if the option `integrator=true`.
- `K` is the kalman gain such that `A-KC` is stable
- `sysc` is a dynamical system describing the controller `u=L*inv(A-BL-KC+KDL)Ky`

# Functions
Several other properties of the object are accessible with the indexing function `getindex()`
and are called with the syntax `G[:function]`. The available functions are
(some have many alternative names, separated with / )

-`G[:cl] / G[:closedloop]` is the closed-loop system, including observer, from reference to output, precompensated to have static gain 1 (`u = −Lx + lᵣr`).
-`G[:S] / G[:Sin]` Input sensitivity function
-`G[:T] / G[:Tin]` Input complementary sensitivity function
-`G[:Sout]` Output sensitivity function
-`G[:Tout]` Output complementary sensitivity function
-`G[:CS]` The transfer function from measurement noise to control signal
-`G[:DS]` The transfer function from input load disturbance to output
-`G[:lt] / G[:looptransfer] / G[:loopgain]  =  PC`
-`G[:rd] / G[:returndifference]  =  I + PC`
-`G[:sr] / G[:stabilityrobustness]  =  I + inv(PC)`
-`G[:sysc] / G[:controller]` Returns the controller as a StateSpace-system

It is also possible to access all fileds using the `G[:symbol]` syntax, the fields are `P
,Q1,Q2,R1,R2,qQ,qR,sysc,L,K,integrator`

# Example

```julia
<<<<<<< HEAD
s = tf("s")
P = [1/(s+1) 2/(s+2); 1/(s+3) 1/(s-1)]
sys = ss(P)
=======
eye(n) = Matrix{Float64}(I,n,n) # For convinience

>>>>>>> 0914a80c
qQ = 1
qR = 1
Q1 = 10eye(4)
Q2 = 1eye(2)
R1 = 1eye(6)
R2 = 1eye(2)

G = LQG(sys, Q1, Q2, R1, R2, qQ=qQ, qR=qR, integrator=true)

Gcl = G[:cl]
T = G[:T]
S = G[:S]
sigmaplot([S,T],exp10.(range(-3, stop=3, length=1000)))
stepplot(Gcl)
```

"""
struct LQG
    P::StateSpace
    Q1::AbstractMatrix
    Q2::AbstractMatrix
    R1::AbstractMatrix
    R2::AbstractMatrix
    qQ::Real
    qR::Real
    sysc::LTISystem
    L::AbstractMatrix
    K::AbstractMatrix
    integrator::Bool
end

# Provide some constructors
function LQG(A,B,C,D,Q1::AbstractMatrix,Q2::AbstractMatrix,R1::AbstractMatrix,R2::AbstractMatrix; qQ=0, qR=0, integrator=false)
    integrator ? _LQGi(A,B,C,D,Q1,Q2,R1,R2, qQ, qR) : _LQG(A,B,C,D,Q1,Q2,R1,R2, qQ, qR)
end # (1) Dispatches to final

function LQG(A,B,C,D,Q1::AbstractVector,Q2::AbstractVector,R1::AbstractVector,R2::AbstractVector; qQ=0, qR=0, integrator=false)
    Q1 = diagm(0 => Q1)
    Q2 = diagm(0 => Q2)
    R1 = diagm(0 => R1)
    R2 = diagm(0 => R2)
    integrator ? _LQGi(A,B,C,D,Q1,Q2,R1,R2, qQ, qR) : _LQG(A,B,C,D,Q1,Q2,R1,R2, qQ, qR)
end # (2) Dispatches to final

# (3) For conveniece of sending a sys, dispatches to (1/2)
LQG(sys::LTISystem, args...; kwargs...) = LQG(sys.A,sys.B,sys.C,sys.D,args...; kwargs...)



# This function does the actual initialization in the standard case withput integrator
function _LQG(A,B,C,D, Q1, Q2, R1, R2, qQ, qR)
    n = size(A,1)
    m = size(B,2)
    p = size(C,1)
    L = lqr(A, B, Q1+qQ*C'C, Q2)
    K = kalman(A, C, R1+qR*B*B', R2)

    # Controller system
    Ac=A-B*L-K*C+K*D*L
    Bc=K
    Cc=L
    Dc=zero(D')
    sysc = ss(Ac,Bc,Cc,Dc)

    return LQG(ss(A,B,C,D),Q1,Q2,R1,R2, qQ, qR, sysc, L, K, false)
end


# This function does the actual initialization in the integrator case
function _LQGi(A,B,C,D, Q1, Q2, R1, R2, qQ, qR)
    n = size(A,1)
    m = size(B,2)
    p = size(C,1)

    # Augment with disturbance model
    Ae = [A B; zeros(m,n+m)]
    Be = [B;zeros(m,m)]
    Ce = [C zeros(p,m)]
    De = D

    L = lqr(A, B, Q1+qQ*C'C, Q2)
    Le = [L I]
    K = kalman(Ae, Ce, R1+qR*Be*Be', R2)

    # Controller system
    Ac=Ae-Be*Le-K*Ce+K*De*Le
    Bc=K
    Cc=Le
    Dc=zero(D')
    sysc = ss(Ac,Bc,Cc,Dc)

    LQG(ss(A,B,C,D),Q1,Q2,R1,R2, qQ, qR, sysc, Le, K, true)
end


function Base.getindex(G::LQG, s)
    s == :A && return G.P.A
    s == :B && return G.P.B
    s == :C && return G.P.C
    s == :D && return G.P.D
    s == :L  && return G.L
    s == :K  && return G.K
    s == :Q1 && return G.Q1
    s == :Q2 && return G.Q2
    s == :R1 && return G.R1
    s == :R2 && return G.R2
    s == :qQ && return G.qQ
    s == :qR && return G.qR
    s ∈ [:sys, :P]  && return G.P
    s ∈ [:sysc, :controller] && return G.sysc
    s == :integrator && return G.integrator

    A = G.P.A
    B = G.P.B
    C = G.P.C
    D = G.P.D

    L = G.L
    K = G.K
    P = G.P
    sysc = G.sysc

    n = size(A,1)
    m = size(B,2)
    p = size(C,1)

    # Extract interesting values
    if G.integrator # Augment with disturbance model
        A = [A B; zeros(m,n+m)]
        B = [B;zeros(m,m)]
        C = [C zeros(p,m)]
        D = D
    end

    PC = P*sysc # Loop gain

    if s ∈ [:cl, :closedloop, :ry] # Closed-loop system
        Acl = [A-B*L B*L; zero(A) A-K*C]
        Bcl = [B; zero(B)]
        Ccl = [C zero(C)]
        Bcl = Bcl/(P.C*inv(P.B*L[:,1:n]-P.A)*P.B) # B*lᵣ # Always normalized with nominal plant static gain
        return syscl = ss(Acl,Bcl,Ccl,0)
    elseif s ∈ [:Sin, :S] # Sensitivity function
        return feedback(ss(Matrix{numeric_type(PC)}(I, m, m)),PC)
    elseif s ∈ [:Tin, :T] # Complementary sensitivity function
        return feedback(PC)
    elseif s == :Sout # Sensitivity function, output
        return feedback(ss(Matrix{numeric_type(sys_c)}(I, m, m)),sysc*P)
    elseif s == :Tout # Complementary sensitivity function, output
        return feedback(sysc*P)
    elseif s == :PS # Load disturbance to output
        return P*G[:S]
    elseif s == :CS # Noise to control signal
        return sysc*G[:S]
    elseif s ∈ [:lt, :looptransfer, :loopgain]
        return PC
    elseif s ∈ [:rd, :returndifference]
        return  ss(Matrix{numeric_type(PC)}(I, p, p)) + PC
    elseif s ∈ [:sr, :stabilityrobustness]
        return  ss(Matrix{numeric_type(PC)}(I, p, p)) + inv(PC)
    end
    error("The symbol $s does not have a function associated with it.")
end

Base.:(==)(G1::LQG, G2::LQG) = G1.K == G2.K && G1.L == G2.L && G1.P == G2.P && G1.sysc == G2.sysc


plot(G::LQG) = gangoffourplot(G)
function gangoffour(G::LQG)
    return G[:S], G[:PS], G[:CS], G[:T]
end

function gangoffourplot(G::LQG; kwargs...)
    S,D,N,T = gangoffour(G)
    f1 = sigmaplot(S, show=false, kwargs...); Plots.plot!(title="\$S = 1/(1+PC)\$")
    f2 = sigmaplot(D, show=false, kwargs...); Plots.plot!(title="\$D = P/(1+PC)\$")
    f3 = sigmaplot(N, show=false, kwargs...); Plots.plot!(title="\$N = C/(1+PC)\$")
    f4 = sigmaplot(T, show=false, kwargs...); Plots.plot!(title="\$T = PC/(1+PC\$)")
    Plots.plot(f1,f2,f3,f4)
end



# function gangoffourplot(G::LQG, args...)
#     S,D,N,T = gangoffour(G)
#     fig = subplot(n=4,nc=2)
#     Plots.plot!(fig[1,1],sigmaplot(S, args...), title="\$S = 1/(1+PC)\$")
#     Plots.plot!(fig[1,2],sigmaplot(D, args...), title="\$D = P/(1+PC)\$")
#     Plots.plot!(fig[2,1],sigmaplot(N, args...), title="\$N = C/(1+PC)\$")
#     Plots.plot!(fig[2,2],sigmaplot(T, args...), title="\$T = PC/(1+PC\$)")
#     return fig
# end<|MERGE_RESOLUTION|>--- conflicted
+++ resolved
@@ -50,14 +50,11 @@
 # Example
 
 ```julia
-<<<<<<< HEAD
 s = tf("s")
 P = [1/(s+1) 2/(s+2); 1/(s+3) 1/(s-1)]
 sys = ss(P)
-=======
 eye(n) = Matrix{Float64}(I,n,n) # For convinience
 
->>>>>>> 0914a80c
 qQ = 1
 qR = 1
 Q1 = 10eye(4)
