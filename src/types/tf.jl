--- conflicted
+++ resolved
@@ -84,11 +84,7 @@
 end
 
 ## Constructors for polynomial inputs
-<<<<<<< HEAD
-function tf(num::AbstractArray{PT}, den::AbstractArray{PT},  time::TimeT) where {TimeT<:TimeType,T<:Number, PT <: Polynomials.Poly{T}}
-=======
-function tf(num::AbstractArray{PT}, den::AbstractArray{PT},  Ts::Real=0.0) where {T<:Number, PT <: Polynomials.Polynomial{T}}
->>>>>>> 03fde2b0
+function tf(num::AbstractArray{PT}, den::AbstractArray{PT},  time::TimeT) where {TimeT<:TimeType,T<:Number, PT <: Polynomials.Polynomial{T}}
     ny, nu = size(num, 1), size(num, 2)
     if (ny, nu) != (size(den, 1), size(den, 2))
         error("num and den dimensions must match")
@@ -102,21 +98,15 @@
     end
     return TransferFunction{TimeT,SisoRational{T}}(matrix, time)
 end
-tf(num::AbstractArray{PT}, den::AbstractArray{PT}, Ts::Number) where {T<:Number, PT <: Polynomials.Poly{T}} =
+tf(num::AbstractArray{PT}, den::AbstractArray{PT}, Ts::Number) where {T<:Number, PT <: Polynomials.Polynomial{T}} =
     tf(num, den, Discrete(Ts))
-tf(num::AbstractArray{PT}, den::AbstractArray{PT}) where {T<:Number, PT <: Polynomials.Poly{T}} =
+tf(num::AbstractArray{PT}, den::AbstractArray{PT}) where {T<:Number, PT <: Polynomials.Polynomial{T}} =
     tf(num, den, Continuous())
 
-<<<<<<< HEAD
-function tf(num::PT, den::PT, time::TimeT) where {TimeT<:TimeType, T<:Number, PT <: Polynomials.Poly{T}}
+function tf(num::PT, den::PT, time::TimeT) where {TimeT<:TimeType, T<:Number, PT <: Polynomials.Polynomial{T}}
     tf(fill(num,1,1), fill(den,1,1), time)
 end
-tf(num::PT, den::PT, Ts::Number) where {T<:Number, PT <: Polynomials.Poly{T}} =
+tf(num::PT, den::PT, Ts::Number) where {T<:Number, PT <: Polynomials.Polynomial{T}} =
     tf(num, den, Discrete(Number))
-tf(num::PT, den::PT) where {T<:Number, PT <: Polynomials.Poly{T}} =
-    tf(num, den, Continuous())
-=======
-function tf(num::PT, den::PT,  Ts::Real=0.0) where {T<:Number, PT <: Polynomials.Polynomial{T}}
-    tf(fill(num,1,1), fill(den,1,1), Ts)
-end
->>>>>>> 03fde2b0
+tf(num::PT, den::PT) where {T<:Number, PT <: Polynomials.Polynomial{T}} =
+    tf(num, den, Continuous())