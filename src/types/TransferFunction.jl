<<<<<<< HEAD
struct TransferFunction{TE, S<:SisoTf{T} where T} <: LTISystem
    matrix::Matrix{S}
    timeevol::TE
    nu::Int
    ny::Int
    function TransferFunction{TE,S}(matrix::Matrix{S}, timeevol::TE) where {S,TE}
        # Validate size of input and output names
        ny, nu = size(matrix)
        return new{TE,S}(matrix, timeevol, nu, ny)
    end
end
function TransferFunction(matrix::Matrix{S}, timeevol::TE) where {TE<:TimeEvolution, T<:Number, S<:SisoTf{T}}
    TransferFunction{TE, S}(matrix, timeevol)
=======
struct TransferFunction{TimeT<:TimeType, S<:SisoTf{T} where T} <: LTISystem
    matrix::Matrix{S}
    time::TimeT
    nu::Int
    ny::Int
    function TransferFunction{TimeT,S}(matrix::Matrix{S}, Ts::TimeT) where {S,TimeT}
        # Validate size of input and output names
        ny, nu = size(matrix)
        return new{TimeT,S}(matrix, Ts, nu, ny)
    end
end
function TransferFunction(matrix::Matrix{S}, Ts::TimeT) where {TimeT<:TimeType, T<:Number, S<:SisoTf{T}}
    TransferFunction{TimeT, S}(matrix, Ts)
>>>>>>> 9cae49b2
end

# # Constructor for Discrete time system
# function TransferFunction(matrix::Matrix{S}, Ts::Number) where {T<:Number, S<:SisoTf{T}}
#     return TransferFunction(matrix, Discrete(Ts))
# end
# # Constructor for Continuous time system
# function TransferFunction(matrix::Matrix{S}) where {T<:Number,S<:SisoTf{T}}
#     return TransferFunction(matrix, Continuous())
# end

<<<<<<< HEAD

=======
>>>>>>> 9cae49b2
noutputs(G::TransferFunction) = size(G.matrix, 1)
ninputs(G::TransferFunction) = size(G.matrix, 2)

#####################################################################
##                          Misc. Functions                        ##
#####################################################################

## INDEXING ##
Base.ndims(::TransferFunction) = 2
Base.size(G::TransferFunction) = size(G.matrix)
Base.eltype(::Type{S}) where {S<:TransferFunction} = S

<<<<<<< HEAD
function Base.getindex(G::TransferFunction{TE,S}, inds...) where {TE,S<:SisoTf}
=======
function Base.getindex(G::TransferFunction{TimeT,S}, inds...) where {TimeT,S<:SisoTf}
>>>>>>> 9cae49b2
    if size(inds, 1) != 2
        error("Must specify 2 indices to index TransferFunction model")
    end
    rows, cols = index2range(inds...)
    mat = Matrix{S}(undef, length(rows), length(cols))
    mat[:, :] = G.matrix[rows, cols]
<<<<<<< HEAD
    return TransferFunction(mat, G.timeevol)
end

function Base.copy(G::TransferFunction)
    return TransferFunction(copy(G.matrix), G.timeevol)
=======
    return TransferFunction(mat, G.time)
end

function Base.copy(G::TransferFunction)
    return TransferFunction(copy(G.matrix), G.time)
>>>>>>> 9cae49b2
end

numvec(G::TransferFunction) = map(numvec, G.matrix)
denvec(G::TransferFunction) = map(denvec, G.matrix)

numpoly(G::TransferFunction) = map(numpoly, G.matrix)
denpoly(G::TransferFunction) = map(denpoly, G.matrix)

"""`tf = minreal(tf::TransferFunction, eps=sqrt(eps()))`

Create a minimial representation of each transfer function in `tf` by cancelling poles and zeros
will promote system to an appropriate numeric type"""
function minreal(G::TransferFunction, eps::Real=sqrt(eps()))
    matrix = similar(G.matrix, typeof(minreal(one(first(G.matrix)), eps)))
    for i = eachindex(G.matrix)
        matrix[i] = minreal(G.matrix[i], eps)
    end
<<<<<<< HEAD
    return TransferFunction(matrix, G.timeevol)
=======
    return TransferFunction(matrix, G.time)
>>>>>>> 9cae49b2
end

"""`isproper(tf)`

Returns `true` if the `TransferFunction` is proper. This means that order(den)
>= order(num))"""
function isproper(G::TransferFunction)
    return all(isproper(f) for f in G.matrix)
end

#####################################################################
##                         Math Operators                          ##
#####################################################################

## EQUALITY ##
function ==(G1::TransferFunction, G2::TransferFunction)
<<<<<<< HEAD
    fields = [:timeevol, :ny, :nu, :matrix]
=======
    fields = [:time, :ny, :nu, :matrix]
>>>>>>> 9cae49b2
    for field in fields
        if getfield(G1, field) != getfield(G2, field)
            return false
        end
    end
    return true
end

## Approximate ##
function isapprox(G1::TransferFunction, G2::TransferFunction; kwargs...)
    G1, G2 = promote(G1, G2)
<<<<<<< HEAD
    fieldsApprox = [:timeevol, :matrix]
=======
    fieldsApprox = [:time, :matrix]
>>>>>>> 9cae49b2
    for field in fieldsApprox
        if !(isapprox(getfield(G1, field), getfield(G2, field); kwargs...))
            return false
        end
    end
    return true
end

function isapprox(G1::Array{T}, G2::Array{S}; kwargs...) where {T<:SisoTf, S<:SisoTf}
    all(i -> isapprox(promote(G1[i], G2[i])...; kwargs...), eachindex(G1))
end

## ADDITION ##
function +(G1::TransferFunction, G2::TransferFunction)
    if size(G1) != size(G2)
        error("Systems have different shapes.")
    end
<<<<<<< HEAD
    timeevol = common_timeevol(G1,G2)
    matrix = G1.matrix + G2.matrix
    return TransferFunction(matrix, timeevol)
end

+(G::TransferFunction, n::Number) = TransferFunction(G.matrix .+ n, G.timeevol)
+(n::Number, G::TransferFunction) = +(G, n)

## SUBTRACTION ##
-(n::Number, G::TransferFunction) = TransferFunction(n .- G.matrix, G.timeevol)
=======
    Ts = common_sample_time(G1.time,G2.time)
    matrix = G1.matrix + G2.matrix
    return TransferFunction(matrix, Ts)
end

+(G::TransferFunction, n::Number) = TransferFunction(G.matrix .+ n, G.time)
+(n::Number, G::TransferFunction) = +(G, n)

## SUBTRACTION ##
-(n::Number, G::TransferFunction) = TransferFunction(n .- G.matrix, G.time)
>>>>>>> 9cae49b2
-(G1::TransferFunction, G2::TransferFunction) = +(G1, -G2)
-(G::TransferFunction, n::Number) = +(G, -n)

## NEGATION ##
<<<<<<< HEAD
-(G::TransferFunction) = TransferFunction(-G.matrix, G.timeevol)
=======
-(G::TransferFunction) = TransferFunction(-G.matrix, G.time)
>>>>>>> 9cae49b2

## MULTIPLICATION ##

function *(G1::TransferFunction, G2::TransferFunction)
    # Note: G1*G2 = y <- G1 <- G2 <- u
<<<<<<< HEAD
    timeevol = common_timeevol(G1,G2)
    if G1.nu != G2.ny
        error("G1*G2: G1 must have same number of inputs as G2 has outputs")
    end
    matrix = G1.matrix * G2.matrix
    return TransferFunction(matrix, timeevol)
end

*(G::TransferFunction, n::Number) = TransferFunction(n*G.matrix, G.timeevol)
=======
    Ts = common_sample_time(G1.time,G2.time)
    if G1.nu != G2.ny
        error("G1*G2: G1 must have same number of inputs as G2 has outputs")
    end
    Ts = common_sample_time(G1.time,G2.time)
    matrix = G1.matrix * G2.matrix
    return TransferFunction(matrix, Ts)
end

*(G::TransferFunction, n::Number) = TransferFunction(n*G.matrix, G.time)
>>>>>>> 9cae49b2
*(n::Number, G::TransferFunction) = *(G, n)

## DIVISION ##
function /(n::Number, G::TransferFunction)
    if issiso(G)
        matrix = reshape([n/G.matrix[1,1]], 1, 1)
    else
        error("MIMO TransferFunction inversion isn't implemented yet")
    end
<<<<<<< HEAD
    return TransferFunction(matrix, G.timeevol)
=======
    return TransferFunction(matrix, G.time)
>>>>>>> 9cae49b2
end
/(G::TransferFunction, n::Number) = G*(1/n)
/(G1::TransferFunction, G2::TransferFunction) = G1*(1/G2)
Base.:(/)(sys1::LTISystem, sys2::TransferFunction) = *(promote(sys1, ss(1/sys2))...) # This spcial case is needed to properly handle improper inverse transfer function (1/s)


#####################################################################
##                        Display Functions                        ##
#####################################################################

Base.print(io::IO, G::TransferFunction) = show(io, G)

function Base.show(io::IO, G::TransferFunction)
    # Compose the name vectors
    #println(io, "TransferFunction:")
    println(io, typeof(G))
    var = iscontinuous(G) ? :s : :z
    for i=1:G.nu
        for o=1:G.ny
            if !issiso(G)
                println(io, "Input $i to output $o")
            end
                print_siso(io, G.matrix[o, i], var)
            if !(i == G.nu && o == G.ny)
                print(io, "\n")
            end
        end
    end
    if iscontinuous(G)
        print(io, "\nContinuous-time transfer function model")
    elseif isdiscrete(G)
<<<<<<< HEAD
        print(io, "\nSample Time: ", G.Ts, " (seconds)")
=======
        print(io, "\nSample Time: ", sampletime(G), " (seconds)")
>>>>>>> 9cae49b2
        print(io, "\nDiscrete-time transfer function model")
    else
        print(io, "\nStatic gain transfer function model")
    end
end<|MERGE_RESOLUTION|>--- conflicted
+++ resolved
@@ -1,4 +1,3 @@
-<<<<<<< HEAD
 struct TransferFunction{TE, S<:SisoTf{T} where T} <: LTISystem
     matrix::Matrix{S}
     timeevol::TE
@@ -12,21 +11,6 @@
 end
 function TransferFunction(matrix::Matrix{S}, timeevol::TE) where {TE<:TimeEvolution, T<:Number, S<:SisoTf{T}}
     TransferFunction{TE, S}(matrix, timeevol)
-=======
-struct TransferFunction{TimeT<:TimeType, S<:SisoTf{T} where T} <: LTISystem
-    matrix::Matrix{S}
-    time::TimeT
-    nu::Int
-    ny::Int
-    function TransferFunction{TimeT,S}(matrix::Matrix{S}, Ts::TimeT) where {S,TimeT}
-        # Validate size of input and output names
-        ny, nu = size(matrix)
-        return new{TimeT,S}(matrix, Ts, nu, ny)
-    end
-end
-function TransferFunction(matrix::Matrix{S}, Ts::TimeT) where {TimeT<:TimeType, T<:Number, S<:SisoTf{T}}
-    TransferFunction{TimeT, S}(matrix, Ts)
->>>>>>> 9cae49b2
 end
 
 # # Constructor for Discrete time system
@@ -38,10 +22,6 @@
 #     return TransferFunction(matrix, Continuous())
 # end
 
-<<<<<<< HEAD
-
-=======
->>>>>>> 9cae49b2
 noutputs(G::TransferFunction) = size(G.matrix, 1)
 ninputs(G::TransferFunction) = size(G.matrix, 2)
 
@@ -54,30 +34,18 @@
 Base.size(G::TransferFunction) = size(G.matrix)
 Base.eltype(::Type{S}) where {S<:TransferFunction} = S
 
-<<<<<<< HEAD
 function Base.getindex(G::TransferFunction{TE,S}, inds...) where {TE,S<:SisoTf}
-=======
-function Base.getindex(G::TransferFunction{TimeT,S}, inds...) where {TimeT,S<:SisoTf}
->>>>>>> 9cae49b2
     if size(inds, 1) != 2
         error("Must specify 2 indices to index TransferFunction model")
     end
     rows, cols = index2range(inds...)
     mat = Matrix{S}(undef, length(rows), length(cols))
     mat[:, :] = G.matrix[rows, cols]
-<<<<<<< HEAD
     return TransferFunction(mat, G.timeevol)
 end
 
 function Base.copy(G::TransferFunction)
     return TransferFunction(copy(G.matrix), G.timeevol)
-=======
-    return TransferFunction(mat, G.time)
-end
-
-function Base.copy(G::TransferFunction)
-    return TransferFunction(copy(G.matrix), G.time)
->>>>>>> 9cae49b2
 end
 
 numvec(G::TransferFunction) = map(numvec, G.matrix)
@@ -95,11 +63,7 @@
     for i = eachindex(G.matrix)
         matrix[i] = minreal(G.matrix[i], eps)
     end
-<<<<<<< HEAD
     return TransferFunction(matrix, G.timeevol)
-=======
-    return TransferFunction(matrix, G.time)
->>>>>>> 9cae49b2
 end
 
 """`isproper(tf)`
@@ -116,11 +80,7 @@
 
 ## EQUALITY ##
 function ==(G1::TransferFunction, G2::TransferFunction)
-<<<<<<< HEAD
     fields = [:timeevol, :ny, :nu, :matrix]
-=======
-    fields = [:time, :ny, :nu, :matrix]
->>>>>>> 9cae49b2
     for field in fields
         if getfield(G1, field) != getfield(G2, field)
             return false
@@ -132,11 +92,7 @@
 ## Approximate ##
 function isapprox(G1::TransferFunction, G2::TransferFunction; kwargs...)
     G1, G2 = promote(G1, G2)
-<<<<<<< HEAD
     fieldsApprox = [:timeevol, :matrix]
-=======
-    fieldsApprox = [:time, :matrix]
->>>>>>> 9cae49b2
     for field in fieldsApprox
         if !(isapprox(getfield(G1, field), getfield(G2, field); kwargs...))
             return false
@@ -154,7 +110,6 @@
     if size(G1) != size(G2)
         error("Systems have different shapes.")
     end
-<<<<<<< HEAD
     timeevol = common_timeevol(G1,G2)
     matrix = G1.matrix + G2.matrix
     return TransferFunction(matrix, timeevol)
@@ -165,33 +120,16 @@
 
 ## SUBTRACTION ##
 -(n::Number, G::TransferFunction) = TransferFunction(n .- G.matrix, G.timeevol)
-=======
-    Ts = common_sample_time(G1.time,G2.time)
-    matrix = G1.matrix + G2.matrix
-    return TransferFunction(matrix, Ts)
-end
-
-+(G::TransferFunction, n::Number) = TransferFunction(G.matrix .+ n, G.time)
-+(n::Number, G::TransferFunction) = +(G, n)
-
-## SUBTRACTION ##
--(n::Number, G::TransferFunction) = TransferFunction(n .- G.matrix, G.time)
->>>>>>> 9cae49b2
 -(G1::TransferFunction, G2::TransferFunction) = +(G1, -G2)
 -(G::TransferFunction, n::Number) = +(G, -n)
 
 ## NEGATION ##
-<<<<<<< HEAD
 -(G::TransferFunction) = TransferFunction(-G.matrix, G.timeevol)
-=======
--(G::TransferFunction) = TransferFunction(-G.matrix, G.time)
->>>>>>> 9cae49b2
 
 ## MULTIPLICATION ##
 
 function *(G1::TransferFunction, G2::TransferFunction)
     # Note: G1*G2 = y <- G1 <- G2 <- u
-<<<<<<< HEAD
     timeevol = common_timeevol(G1,G2)
     if G1.nu != G2.ny
         error("G1*G2: G1 must have same number of inputs as G2 has outputs")
@@ -201,18 +139,6 @@
 end
 
 *(G::TransferFunction, n::Number) = TransferFunction(n*G.matrix, G.timeevol)
-=======
-    Ts = common_sample_time(G1.time,G2.time)
-    if G1.nu != G2.ny
-        error("G1*G2: G1 must have same number of inputs as G2 has outputs")
-    end
-    Ts = common_sample_time(G1.time,G2.time)
-    matrix = G1.matrix * G2.matrix
-    return TransferFunction(matrix, Ts)
-end
-
-*(G::TransferFunction, n::Number) = TransferFunction(n*G.matrix, G.time)
->>>>>>> 9cae49b2
 *(n::Number, G::TransferFunction) = *(G, n)
 
 ## DIVISION ##
@@ -222,11 +148,7 @@
     else
         error("MIMO TransferFunction inversion isn't implemented yet")
     end
-<<<<<<< HEAD
     return TransferFunction(matrix, G.timeevol)
-=======
-    return TransferFunction(matrix, G.time)
->>>>>>> 9cae49b2
 end
 /(G::TransferFunction, n::Number) = G*(1/n)
 /(G1::TransferFunction, G2::TransferFunction) = G1*(1/G2)
@@ -258,11 +180,7 @@
     if iscontinuous(G)
         print(io, "\nContinuous-time transfer function model")
     elseif isdiscrete(G)
-<<<<<<< HEAD
         print(io, "\nSample Time: ", G.Ts, " (seconds)")
-=======
-        print(io, "\nSample Time: ", sampletime(G), " (seconds)")
->>>>>>> 9cae49b2
         print(io, "\nDiscrete-time transfer function model")
     else
         print(io, "\nStatic gain transfer function model")
