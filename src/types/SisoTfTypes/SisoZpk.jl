--- conflicted
+++ resolved
@@ -74,11 +74,7 @@
     end
 
     newZ = copy(sys.z)
-<<<<<<< HEAD
-    newP = Vector{TR}(undef, 0)
-=======
     newP = Vector{TR}()
->>>>>>> 09c4bde0
 
     pidx = 1
     p = sys.p[pidx]
