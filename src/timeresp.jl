# Functions for calculating time response of a system

# XXX : `step` is a function in Base, with a different meaning than it has
# here. This shouldn't be an issue, but it might be.
"""`y, t, x = step(sys[, Tf])` or `y, t, x = step(sys[, t])`

Calculate the step response of system `sys`. If the final time `Tf` or time
vector `t` is not provided, one is calculated based on the system pole
locations.

`y` has size `(length(t), ny, nu)`, `x` has size `(length(t), nx, nu)`"""
function Base.step(sys::AbstractStateSpace, t::AbstractVector; method=:cont)
    lt = length(t)
    ny, nu = size(sys)
    nx = sys.nx
    u = (x,t)->[one(eltype(t))]
    x0 = zeros(nx)
    if nu == 1
        y, tout, x, _ = lsim(sys, u, t, x0=x0, method=method)
    else
        x = Array{Float64}(undef, lt, nx, nu)
        y = Array{Float64}(undef, lt, ny, nu)
        for i=1:nu
            y[:,:,i], tout, x[:,:,i],_ = lsim(sys[:,i], u, t, x0=x0, method=method)
        end
    end
    return y, t, x
end

Base.step(sys::LTISystem, Tf::Real; kwargs...) = step(sys, _default_time_vector(sys, Tf); kwargs...)
Base.step(sys::LTISystem; kwargs...) = step(sys, _default_time_vector(sys); kwargs...)
Base.step(sys::TransferFunction, t::AbstractVector; kwargs...) = step(ss(sys), t::AbstractVector; kwargs...)

"""`y, t, x = impulse(sys[, Tf])` or `y, t, x = impulse(sys[, t])`

Calculate the impulse response of system `sys`. If the final time `Tf` or time
vector `t` is not provided, one is calculated based on the system pole
locations.

`y` has size `(length(t), ny, nu)`, `x` has size `(length(t), nx, nu)`"""
function impulse(sys::AbstractStateSpace, t::AbstractVector; method=:cont)
    T = promote_type(eltype(sys.A), Float64)
    lt = length(t)
    ny, nu = size(sys)
    nx = sys.nx
<<<<<<< HEAD
    if iscontinuous(sys) #&& method === :cont
        u = (x,t) -> [zero(T)]
=======
    if iscontinuous(sys) || isstatic(sys) #&& method == :cont
        u = (x,i) -> [zero(T)]
>>>>>>> 9cae49b2
        # impulse response equivalent to unforced response of
        # ss(A, 0, C, 0) with x0 = B.
        imp_sys = ss(sys.A, zeros(T, nx, 1), sys.C, zeros(T, ny, 1))
        x0s = sys.B
    else
<<<<<<< HEAD
        u = (x,i) -> (i == t[1] ? [one(T)]/sys.Ts : [zero(T)])
=======
        u = (x,i) -> i == t[1] ? [one(T)]/sampletime(sys) : [zero(T)]
>>>>>>> 9cae49b2
        imp_sys = sys
        x0s = zeros(T, nx, nu)
    end
    if nu == 1 # Why two cases # QUESTION: Not type stable?
        y, t, x,_ = lsim(sys, u, t, x0=x0s[:], method=method)
    else
        x = Array{T}(undef, lt, nx, nu)
        y = Array{T}(undef, lt, ny, nu)
        for i=1:nu
            y[:,:,i], t, x[:,:,i],_ = lsim(sys[:,i], u, t, x0=x0s[:,i], method=method)
        end
    end
    return y, t, x
end

impulse(sys::LTISystem, Tf::Real; kwags...) = impulse(sys, _default_time_vector(sys, Tf); kwags...)
impulse(sys::LTISystem; kwags...) = impulse(sys, _default_time_vector(sys); kwags...)
impulse(sys::TransferFunction, t::AbstractVector; kwags...) = impulse(ss(sys), t; kwags...)

"""`y, t, x = lsim(sys, u[, t]; x0, method])`

`y, t, x, uout = lsim(sys, u::Function, t; x0, method)`

Calculate the time response of system `sys` to input `u`. If `x0` is ommitted,
a zero vector is used.

`y`, `x`, `uout` has time in the first dimension. Initial state `x0` defaults to zero.

Continuous time systems are simulated using an ODE solver if `u` is a function. If `u` is an array, the system is discretized before simulation. For a lower level inteface, see `?Simulator` and `?solve`

`u` can be a function or a matrix/vector of precalculated control signals.
If `u` is a function, then `u(x,i)` (`u(x,t)`) is called to calculate the control signal every iteration (time instance used by solver). This can be used to provide a control law such as state feedback `u(x,t) = -L*x` calculated by `lqr`.
To simulate a unit step, use `(x,i)-> 1`, for a ramp, use `(x,i)-> i*h`, for a step at `t=5`, use (x,i)-> (i*h >= 5) etc.

Usage example:
```julia
using LinearAlgebra # For identity matrix I
using Plots

A = [0 1; 0 0]
B = [0;1]
C = [1 0]
sys = ss(A,B,C,0)
Q = I
R = I
L = lqr(sys,Q,R)

u(x,t) = -L*x # Form control law,
t=0:0.1:5
x0 = [1,0]
y, t, x, uout = lsim(sys,u,t,x0=x0)
plot(t,x, lab=["Position" "Velocity"], xlabel="Time [s]")
```
"""
function lsim(sys::AbstractStateSpace, u::AbstractVecOrMat, t::AbstractVector;
        x0::AbstractVector=zeros(Bool, sys.nx), method::Symbol=:unspecified)
    ny, nu = size(sys)
    nx = sys.nx

    if length(x0) != nx
        error("size(x0) must match the number of states of sys")
    end
    if !(size(u) in [(length(t), nu) (length(t),)])
        error("u must be of size (length(t), nu)")
    end

    dt = Float64(t[2] - t[1])
<<<<<<< HEAD
    if !all(x -> x ≈ dt, diff(t))
        error("time vector t must be uniformly spaced")
    end

    if iscontinuous(sys)
        if method === :unspecified
            method = _issmooth(u) ? :foh : :zoh
        end

        if method === :zoh
=======
    if !iscontinuous(sys) || method == :zoh
        if !isdiscrete(sys)
>>>>>>> 9cae49b2
            dsys = c2d(sys, dt, :zoh)[1]
        elseif method === :foh
            dsys, x0map = c2d(sys, dt, :foh)
            x0 = x0map*[x0; transpose(u)[:,1]]
        else
<<<<<<< HEAD
            error("Unsupported discretization method")
=======
            if sampletime(sys) != dt
                error("Time vector must match sample time for discrete system")
            end
            dsys = sys
>>>>>>> 9cae49b2
        end
    else
        if sys.Ts != dt
            error("Time vector must match sample time of discrete-time system")
        end
        dsys = sys
    end

    x = ltitr(dsys.A, dsys.B, u, x0)
    y = transpose(sys.C*transpose(x) + sys.D*transpose(u))
    return y, t, x
end

function lsim(sys::StateSpace{<:Discrete}, u::AbstractVecOrMat; kwargs...)
    t = range(0, length=length(u), step=sys.Ts)
    lsim(sys, u, t; kwargs...)
end

@deprecate lsim(sys, u, t, x0) lsim(sys, u, t; x0=x0)
@deprecate lsim(sys, u, t, x0, method) lsim(sys, u, t; x0=x0, method=method)

function lsim(sys::AbstractStateSpace, u::Function, t::AbstractVector;
        x0::VecOrMat=zeros(sys.nx), method::Symbol=:cont)
    ny, nu = size(sys)
    nx = sys.nx
    u0 = u(x0,1)
    if length(x0) != nx
        error("size(x0) must match the number of states of sys")
    elseif !(u0 isa Number && nu == 1) && (size(u0) != (nu,) && size(u0) != (nu,1))
        error("return value of u must be of size nu")
    end
    T = promote_type(Float64, eltype(x0))

    dt = T(t[2] - t[1])
<<<<<<< HEAD

    if !iscontinuous(sys) || method === :zoh
        if iscontinuous(sys)
=======
    if !iscontinuous(sys) || method == :zoh
        if !isdiscrete(sys)
>>>>>>> 9cae49b2
            dsys = c2d(sys, dt, :zoh)[1]
        else
            if sampletime(sys) != dt
                error("Time vector must match sample time for discrete system")
            end
            dsys = sys
        end
        x,uout = ltitr(dsys.A, dsys.B, u, t, T.(x0))
    else
        s = Simulator(sys, u)
        sol = solve(s, T.(x0), (t[1],t[end]), Tsit5())
        x = sol(t)'
        uout = Array{eltype(x)}(undef, length(t), ninputs(sys))
        for (i,ti) in enumerate(t)
            uout[i,:] = u(x[i,:],ti)'
        end
    end
    y = transpose(sys.C*transpose(x) + sys.D*transpose(uout))
    return y, t, x, uout
end


lsim(sys::TransferFunction, u, t, args...; kwargs...) = lsim(ss(sys), u, t, args...; kwargs...)


"""`ltitr(A, B, u[,x0])`

`ltitr(A, B, u::Function, iters[,x0])`

Simulate the discrete time system `x[k + 1] = A x[k] + B u[k]`, returning `x`.
If `x0` is not provided, a zero-vector is used.

The type of `x0` determines the matrix structure of the returned result,
e.g, `x0` should prefereably not be a sparse vector.

If `u` is a function, then `u(x,i)` is called to calculate the control signal every iteration. This can be used to provide a control law such as state feedback `u=-Lx` calculated by `lqr`. In this case, an integrer `iters` must be provided that indicates the number of iterations.
"""
@views function ltitr(A::AbstractMatrix, B::AbstractMatrix, u::AbstractVecOrMat,
        x0::AbstractVector=zeros(eltype(A), size(A, 1)))

    T = promote_type(LinearAlgebra.promote_op(LinearAlgebra.matprod, eltype(A), eltype(x0)),
                      LinearAlgebra.promote_op(LinearAlgebra.matprod, eltype(B), eltype(u)))

    n = size(u, 1)
  
    # Transposing u allows column-wise operations, which apparently is faster.
    ut = transpose(u)

    # Using similar instead of Matrix{T} to allow for CuArrays to be used.
    # This approach is problematic if x0 is sparse for example, but was considered
    # to be good enough for now
    x = similar(x0, T, (length(x0), n))

    x[:,1] .= x0
    mul!(x[:, 2:end], B, transpose(u[1:end-1, :])) # Do all multiplications B*u[:,k] to save view allocations

    tmp = similar(x0, T) # temporary vector for storing A*x[:,k]
    for k=1:n-1
        mul!(tmp, A, x[:,k])
        x[:,k+1] .+= tmp
    end
    return transpose(x)
end

function ltitr(A::AbstractMatrix{T}, B::AbstractMatrix{T}, u::Function, t,
    x0::VecOrMat=zeros(T, size(A, 1))) where T
    iters = length(t)
    x = similar(A, size(A, 1), iters)
    uout = similar(A, size(B, 2), iters)

    for i=1:iters
        x[:,i] = x0
        uout[:,i] .= u(x0,t[i])
        x0 = A * x0 + B * uout[:,i]
    end
    return transpose(x), transpose(uout)
end

# HELPERS:

# TODO: This is a poor heuristic to estimate a "good" time vector to use for
# simulation, in cases when one isn't provided.
function _default_time_vector(sys::LTISystem, tfinal::Real=-1)
    dt = _default_dt(sys)
    if tfinal == -1
        tfinal = 100*dt
    end
    return 0:dt:tfinal
end

<<<<<<< HEAD
function _default_dt(sys::LTISystem)
    if isdiscrete(sys)
        return sys.Ts
=======
function _default_Ts(sys::LTISystem)
    if isdiscrete(sys)
        Ts = sampletime(sys)
>>>>>>> 9cae49b2
    elseif !isstable(sys)
        return 0.05
    else
        ps = pole(sys)
        r = minimum([abs.(real.(ps));0])
        if r == 0.0
            r = 1.0
        end
        return 0.07/r
    end
end



#TODO a reasonable check
_issmooth(u::Function) = false

# Determine if a signal is "smooth"
function _issmooth(u, thresh::AbstractFloat=0.75)
    u = [zeros(1, size(u, 2)); u]       # Start from 0 signal always
    dist = maximum(u) - minimum(u)
    du = abs.(diff(u, dims=1))
    return !isempty(du) && all(maximum(du) <= thresh*dist)
end<|MERGE_RESOLUTION|>--- conflicted
+++ resolved
@@ -43,23 +43,14 @@
     lt = length(t)
     ny, nu = size(sys)
     nx = sys.nx
-<<<<<<< HEAD
     if iscontinuous(sys) #&& method === :cont
         u = (x,t) -> [zero(T)]
-=======
-    if iscontinuous(sys) || isstatic(sys) #&& method == :cont
-        u = (x,i) -> [zero(T)]
->>>>>>> 9cae49b2
         # impulse response equivalent to unforced response of
         # ss(A, 0, C, 0) with x0 = B.
         imp_sys = ss(sys.A, zeros(T, nx, 1), sys.C, zeros(T, ny, 1))
         x0s = sys.B
     else
-<<<<<<< HEAD
         u = (x,i) -> (i == t[1] ? [one(T)]/sys.Ts : [zero(T)])
-=======
-        u = (x,i) -> i == t[1] ? [one(T)]/sampletime(sys) : [zero(T)]
->>>>>>> 9cae49b2
         imp_sys = sys
         x0s = zeros(T, nx, nu)
     end
@@ -127,7 +118,6 @@
     end
 
     dt = Float64(t[2] - t[1])
-<<<<<<< HEAD
     if !all(x -> x ≈ dt, diff(t))
         error("time vector t must be uniformly spaced")
     end
@@ -138,23 +128,12 @@
         end
 
         if method === :zoh
-=======
-    if !iscontinuous(sys) || method == :zoh
-        if !isdiscrete(sys)
->>>>>>> 9cae49b2
             dsys = c2d(sys, dt, :zoh)[1]
         elseif method === :foh
             dsys, x0map = c2d(sys, dt, :foh)
             x0 = x0map*[x0; transpose(u)[:,1]]
         else
-<<<<<<< HEAD
             error("Unsupported discretization method")
-=======
-            if sampletime(sys) != dt
-                error("Time vector must match sample time for discrete system")
-            end
-            dsys = sys
->>>>>>> 9cae49b2
         end
     else
         if sys.Ts != dt
@@ -189,14 +168,9 @@
     T = promote_type(Float64, eltype(x0))
 
     dt = T(t[2] - t[1])
-<<<<<<< HEAD
 
     if !iscontinuous(sys) || method === :zoh
         if iscontinuous(sys)
-=======
-    if !iscontinuous(sys) || method == :zoh
-        if !isdiscrete(sys)
->>>>>>> 9cae49b2
             dsys = c2d(sys, dt, :zoh)[1]
         else
             if sampletime(sys) != dt
@@ -287,15 +261,9 @@
     return 0:dt:tfinal
 end
 
-<<<<<<< HEAD
 function _default_dt(sys::LTISystem)
     if isdiscrete(sys)
         return sys.Ts
-=======
-function _default_Ts(sys::LTISystem)
-    if isdiscrete(sys)
-        Ts = sampletime(sys)
->>>>>>> 9cae49b2
     elseif !isstable(sys)
         return 0.05
     else
