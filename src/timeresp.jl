# Functions for calculating time response of a system

# XXX : `step` is a function in Base, with a different meaning than it has
# here. This shouldn't be an issue, but it might be.
"""
    y, t, x = step(sys[, tfinal])
    y, t, x = step(sys[, t])

Calculate the step response of system `sys`. If the final time `tfinal` or time
vector `t` is not provided, one is calculated based on the system pole
locations.

`y` has size `(ny, length(t), nu)`, `x` has size `(nx, length(t), nu)`"""
function Base.step(sys::AbstractStateSpace, t::AbstractVector; method=:cont, kwargs...)
    T = promote_type(eltype(sys.A), Float64)
    ny, nu = size(sys)
    nx = nstates(sys)
<<<<<<< HEAD
    u_element = [one(eltype(t))] # to avoid allocating this multiple times
    u = (x,t)->u_element
    x0 = zeros(nx)
=======
    u = (x,t)->[one(eltype(t))]
    x0 = zeros(T, nx)
>>>>>>> 2cb8d86f
    if nu == 1
        y, tout, x, uout = lsim(sys, u, t; x0, method, kwargs...)
    else
        x = Array{T}(undef, nx, length(t), nu)
        y = Array{T}(undef, ny, length(t), nu)
        for i=1:nu
            y[:,:,i], tout, x[:,:,i], uout = lsim(sys[:,i], u, t; x0, method, kwargs...)
        end
    end
    return SimResult(y, t, x, uout, sys)
end

Base.step(sys::LTISystem, tfinal::Real; kwargs...) = step(sys, _default_time_vector(sys, tfinal); kwargs...)
Base.step(sys::LTISystem; kwargs...) = step(sys, _default_time_vector(sys); kwargs...)
Base.step(sys::TransferFunction, t::AbstractVector; kwargs...) = step(ss(sys), t::AbstractVector; kwargs...)

"""
    y, t, x = impulse(sys[, tfinal])
    y, t, x = impulse(sys[, t])

Calculate the impulse response of system `sys`. If the final time `tfinal` or time
vector `t` is not provided, one is calculated based on the system pole
locations.

`y` has size `(ny, length(t), nu)`, `x` has size `(nx, length(t), nu)`"""
function impulse(sys::AbstractStateSpace, t::AbstractVector; kwargs...)
    T = promote_type(eltype(sys.A), Float64)
    ny, nu = size(sys)
    nx = nstates(sys)
    if iscontinuous(sys) #&& method === :cont
        u = (x,t) -> [zero(T)]
        # impulse response equivalent to unforced response of
        # ss(A, 0, C, 0) with x0 = B.
        imp_sys = ss(sys.A, zeros(T, nx, 1), sys.C, zeros(T, ny, 1))
        x0s = sys.B
    else
        u = (x,i) -> (i == t[1] ? [one(T)]/sys.Ts : [zero(T)])
        imp_sys = sys
        x0s = zeros(T, nx, nu)
    end
    if nu == 1 # Why two cases # QUESTION: Not type stable?
        y, t, x, uout = lsim(sys, u, t; x0=x0s[:], kwargs...)
    else
        x = Array{T}(undef, nx, length(t), nu)
        y = Array{T}(undef, ny, length(t), nu)
        for i=1:nu
            y[:,:,i], t, x[:,:,i], uout = lsim(sys[:,i], u, t; x0=x0s[:,i], kwargs...)
        end
    end
    return SimResult(y, t, x, uout, sys)
end

impulse(sys::LTISystem, tfinal::Real; kwargs...) = impulse(sys, _default_time_vector(sys, tfinal); kwargs...)
impulse(sys::LTISystem; kwargs...) = impulse(sys, _default_time_vector(sys); kwargs...)
impulse(sys::TransferFunction, t::AbstractVector; kwargs...) = impulse(ss(sys), t; kwargs...)

"""
    result = lsim(sys, u[, t]; x0, method])
    result = lsim(sys, u::Function, t; x0, method)

Calculate the time response of system `sys` to input `u`. If `x0` is ommitted,
a zero vector is used.

The result structure contains the fields `y, t, x, u` and can be destructured automatically by iteration, e.g.,
```julia
y, t, x, u = result
```
`y, `x`, `u` have time in the second dimension. Initial state `x0` defaults to zero.

Continuous time systems are simulated using an ODE solver if `u` is a function. If `u` is an array, the system is discretized before simulation. For a lower level inteface, see `?Simulator` and `?solve`

`u` can be a function or a matrix/vector of precalculated control signals.
If `u` is a function, then `u(x,i)` (`u(x,t)`) is called to calculate the control signal every iteration (time instance used by solver). This can be used to provide a control law such as state feedback `u(x,t) = -L*x` calculated by `lqr`.
To simulate a unit step, use `(x,i)-> 1`, for a ramp, use `(x,i)-> i*Ts`, for a step at `t=5`, use (x,i)-> (i*Ts >= 5) etc.

Usage example:
```julia
using LinearAlgebra # For identity matrix I
using Plots

A = [0 1; 0 0]
B = [0;1]
C = [1 0]
sys = ss(A,B,C,0)
Q = I
R = I
L = lqr(sys,Q,R)

u(x,t) = -L*x # Form control law,
t=0:0.1:5
x0 = [1,0]
y, t, x, uout = lsim(sys,u,t,x0=x0)
plot(t,x', lab=["Position" "Velocity"], xlabel="Time [s]")
```
"""
function lsim(sys::AbstractStateSpace, u::AbstractVecOrMat, t::AbstractVector;
        x0::AbstractVecOrMat=zeros(Bool, nstates(sys)), method::Symbol=:unspecified)
    ny, nu = size(sys)
    nx = sys.nx

    if length(x0) != nx
        error("size(x0) must match the number of states of sys")
    end
    if size(u) != (nu, length(t))
        error("u must be of size (nu, length(t))")
    end

    dt = Float64(t[2] - t[1])
    if !all(x -> x ≈ dt, diff(t))
        error("time vector t must be uniformly spaced")
    end

    if iscontinuous(sys)
        if method === :unspecified
            method = _issmooth(u) ? :foh : :zoh
        end

        if method === :zoh
            dsys = c2d(sys, dt, :zoh)
        elseif method === :foh
            dsys, x0map = c2d_x0map(sys, dt, :foh)
            x0 = x0map*[x0; u[:,1]]
        else
            error("Unsupported discretization method: $method")
        end
    else
        if sys.Ts != dt
            error("Time vector must match sample time of discrete-time system")
        end
        dsys = sys
    end

    x = ltitr(dsys.A, dsys.B, u, x0)
    y = sys.C*x + sys.D*u
    return SimResult(y, t, x, u, dsys) # saves the system that actually produced the simulation
end

function lsim(sys::AbstractStateSpace{<:Discrete}, u::AbstractVecOrMat; kwargs...)
    t = range(0, length=size(u, 2), step=sys.Ts)
    lsim(sys, u, t; kwargs...)
end

@deprecate lsim(sys, u, t, x0) lsim(sys, u, t; x0)
@deprecate lsim(sys, u, t, x0, method) lsim(sys, u, t; x0, method)

function lsim(sys::AbstractStateSpace, u::Function, tfinal::Real; kwargs...)
    t = _default_time_vector(sys, tfinal)
    lsim(sys, u, t; kwargs...)
end

# Function for DifferentialEquations lsim
function f_lsim(dx, x, p, t) 
    A, B, u = p
    dx .= A * x .+ B * u(x, t)
end

function lsim(sys::AbstractStateSpace, u::Function, t::AbstractVector;
        x0::AbstractVecOrMat=zeros(Bool, nstates(sys)), method::Symbol=:cont, alg = Tsit5(), kwargs...)
    ny, nu = size(sys)
    nx = sys.nx
    u0 = u(x0,1)
    if length(x0) != nx
        error("size(x0) must match the number of states of sys")
    elseif !(u0 isa Number && nu == 1) && (size(u0) != (nu,) && size(u0) != (nu,1))
        error("return value of u must be of size nu")
    end
    T = promote_type(Float64, eltype(x0), numeric_type(sys))

    dt = T(t[2] - t[1])

    if !iscontinuous(sys) || method === :zoh
        if iscontinuous(sys)
            simsys = c2d(sys, dt, :zoh)
        else
            if sys.Ts != dt
                error("Time vector must match sample time for discrete system")
            end
            simsys = sys
        end
        x,uout = ltitr(simsys.A, simsys.B, u, t, T.(x0))
    else
        p = (sys.A, sys.B, u)
        sol = solve(ODEProblem(f_lsim, x0, (t[1], t[end]), p), alg; saveat=t, kwargs...)
        x = reduce(hcat, sol.u)
        uout = reduce(hcat, u(x[:, i], t[i]) for i in eachindex(t))
        simsys = sys
    end
    y = sys.C*x + sys.D*uout
    return SimResult(y, t, x, uout, simsys) # saves the system that actually produced the simulation
end


lsim(sys::TransferFunction, u, t; kwargs...) = lsim(ss(sys), u, t; kwargs...)


"""
    ltitr(A, B, u[,x0])
    ltitr(A, B, u::Function, iters[,x0])

Simulate the discrete time system `x[k + 1] = A x[k] + B u[k]`, returning `x`.
If `x0` is not provided, a zero-vector is used.

The type of `x0` determines the matrix structure of the returned result,
e.g, `x0` should prefereably not be a sparse vector.

If `u` is a function, then `u(x,i)` is called to calculate the control signal every iteration. This can be used to provide a control law such as state feedback `u=-Lx` calculated by `lqr`. In this case, an integrer `iters` must be provided that indicates the number of iterations.
"""
@views function ltitr(A::AbstractMatrix, B::AbstractMatrix, u::AbstractVecOrMat,
        x0::AbstractVecOrMat=zeros(eltype(A), size(A, 1)))

    T = promote_type(LinearAlgebra.promote_op(LinearAlgebra.matprod, eltype(A), eltype(x0)),
                      LinearAlgebra.promote_op(LinearAlgebra.matprod, eltype(B), eltype(u)))

    n = size(u, 2)

    # Using similar instead of Matrix{T} to allow for CuArrays to be used.
    # This approach is problematic if x0 is sparse for example, but was considered
    # to be good enough for now
    x = similar(x0, T, (length(x0), n))

    x[:,1] .= x0
    mul!(x[:, 2:end], B, u[:, 1:end-1]) # Do all multiplications B*u[:,k] to save view allocations

    for k=1:n-1
        mul!(x[:, k+1], A, x[:,k], true, true)
    end
    return x
end

function ltitr(A::AbstractMatrix{T}, B::AbstractMatrix{T}, u::Function, t,
    x0::AbstractVecOrMat=zeros(T, size(A, 1))) where T
    iters = length(t)
    x = similar(A, size(A, 1), iters)
    uout = similar(A, size(B, 2), iters)

    for i=1:iters
        x[:,i] = x0
        uout[:,i] .= u(x0,t[i])
        x0 = A * x0 + B * uout[:,i]
    end
    return x, uout
end

# HELPERS:

# TODO: This is a poor heuristic to estimate a "good" time vector to use for
# simulation, in cases when one isn't provided.
function _default_time_vector(sys::LTISystem, tfinal::Real=-1)
    dt = _default_dt(sys)
    if tfinal == -1
        tfinal = 200dt
    end
    return 0:dt:tfinal
end

function _default_dt(sys::LTISystem)
    if isdiscrete(sys)
        return sys.Ts
    elseif all(iszero, pole(sys)) # Static or pure integrators
        return 0.05
    else
        ω0_max = maximum(abs.(pole(sys)))
        dt = round(1/(12*ω0_max), sigdigits=2)
        return dt
    end
end



#TODO a reasonable check
_issmooth(u::Function) = false

# Determine if a signal is "smooth"
function _issmooth(u, thresh::AbstractFloat=0.75)
    u = [zeros(1, size(u, 2)); u]       # Start from 0 signal always
    dist = maximum(u) - minimum(u)
    du = abs.(diff(u, dims=1))
    return !isempty(du) && all(maximum(du) <= thresh*dist)
end<|MERGE_RESOLUTION|>--- conflicted
+++ resolved
@@ -15,14 +15,9 @@
     T = promote_type(eltype(sys.A), Float64)
     ny, nu = size(sys)
     nx = nstates(sys)
-<<<<<<< HEAD
     u_element = [one(eltype(t))] # to avoid allocating this multiple times
     u = (x,t)->u_element
-    x0 = zeros(nx)
-=======
-    u = (x,t)->[one(eltype(t))]
     x0 = zeros(T, nx)
->>>>>>> 2cb8d86f
     if nu == 1
         y, tout, x, uout = lsim(sys, u, t; x0, method, kwargs...)
     else
