# Functions for calculating time response of a system

# XXX : `step` is a function in Base, with a different meaning than it has
# here. This shouldn't be an issue, but it might be.
"""
    y, t, x = step(sys[, tfinal])
    y, t, x = step(sys[, t])

Calculate the step response of system `sys`. If the final time `tfinal` or time
vector `t` is not provided, one is calculated based on the system pole
locations.

`y` has size `(ny, length(t), nu)`, `x` has size `(nx, length(t), nu)`"""
function Base.step(sys::AbstractStateSpace, t::AbstractVector; method=:cont, kwargs...)
    T = promote_type(eltype(sys.A), Float64)
    ny, nu = size(sys)
    nx = nstates(sys)
    u_element = [one(eltype(t))] # to avoid allocating this multiple times
    u = (x,t)->u_element
    x0 = zeros(T, nx)
    if nu == 1
        y, tout, x, uout = lsim(sys, u, t; x0, method, kwargs...)
    else
        x = Array{T}(undef, nx, length(t), nu)
        y = Array{T}(undef, ny, length(t), nu)
        for i=1:nu
            y[:,:,i], tout, x[:,:,i], uout = lsim(sys[:,i], u, t; x0, method, kwargs...)
        end
    end
    return SimResult(y, t, x, uout, sys)
end

Base.step(sys::LTISystem, tfinal::Real; kwargs...) = step(sys, _default_time_vector(sys, tfinal); kwargs...)
Base.step(sys::LTISystem; kwargs...) = step(sys, _default_time_vector(sys); kwargs...)
Base.step(sys::TransferFunction, t::AbstractVector; kwargs...) = step(ss(sys), t::AbstractVector; kwargs...)

"""
    y, t, x = impulse(sys[, tfinal])
    y, t, x = impulse(sys[, t])

Calculate the impulse response of system `sys`. If the final time `tfinal` or time
vector `t` is not provided, one is calculated based on the system pole
locations.

`y` has size `(ny, length(t), nu)`, `x` has size `(nx, length(t), nu)`"""
function impulse(sys::AbstractStateSpace, t::AbstractVector; kwargs...)
    T = promote_type(eltype(sys.A), Float64)
    ny, nu = size(sys)
    nx = nstates(sys)
    if iscontinuous(sys) #&& method === :cont
        u = (x,t) -> [zero(T)]
        # impulse response equivalent to unforced response of
        # ss(A, 0, C, 0) with x0 = B.
        imp_sys = ss(sys.A, zeros(T, nx, 1), sys.C, zeros(T, ny, 1))
        x0s = sys.B
    else
        u = (x,i) -> (i == t[1] ? [one(T)]/sys.Ts : [zero(T)])
        imp_sys = sys
        x0s = zeros(T, nx, nu)
    end
    if nu == 1 # Why two cases # QUESTION: Not type stable?
        y, t, x, uout = lsim(sys, u, t; x0=x0s[:], kwargs...)
    else
        x = Array{T}(undef, nx, length(t), nu)
        y = Array{T}(undef, ny, length(t), nu)
        for i=1:nu
            y[:,:,i], t, x[:,:,i], uout = lsim(sys[:,i], u, t; x0=x0s[:,i], kwargs...)
        end
    end
    return SimResult(y, t, x, uout, sys)
end

impulse(sys::LTISystem, tfinal::Real; kwargs...) = impulse(sys, _default_time_vector(sys, tfinal); kwargs...)
impulse(sys::LTISystem; kwargs...) = impulse(sys, _default_time_vector(sys); kwargs...)
impulse(sys::TransferFunction, t::AbstractVector; kwargs...) = impulse(ss(sys), t; kwargs...)

"""
<<<<<<< HEAD
    result = lsim(sys, u[, t]; x0, method])
    result = lsim(sys, u::Function, t; x0, method)
=======
    y, t, x = lsim(sys, u[, t]; x0, method)
    y, t, x, uout = lsim(sys, u::Function, t; x0, method)
>>>>>>> a0c960a8

Calculate the time response of system `sys` to input `u`. If `x0` is ommitted,
a zero vector is used.

The result structure contains the fields `y, t, x, u` and can be destructured automatically by iteration, e.g.,
```julia
y, t, x, u = result
```
`y, `x`, `u` have time in the second dimension. Initial state `x0` defaults to zero.

Continuous time systems are simulated using an ODE solver if `u` is a function. If `u` is an array, the system is discretized (with `method=:zoh` by default) before simulation. For a lower level inteface, see `?Simulator` and `?solve`

`u` can be a function or a matrix/vector of precalculated control signals.
If `u` is a function, then `u(x,i)` (`u(x,t)`) is called to calculate the control signal every iteration (time instance used by solver). This can be used to provide a control law such as state feedback `u(x,t) = -L*x` calculated by `lqr`.
To simulate a unit step, use `(x,i)-> 1`, for a ramp, use `(x,i)-> i*Ts`, for a step at `t=5`, use (x,i)-> (i*Ts >= 5) etc.

Usage example:
```julia
using LinearAlgebra # For identity matrix I
using Plots

A = [0 1; 0 0]
B = [0;1]
C = [1 0]
sys = ss(A,B,C,0)
Q = I
R = I
L = lqr(sys,Q,R)

u(x,t) = -L*x # Form control law,
t=0:0.1:5
x0 = [1,0]
y, t, x, uout = lsim(sys,u,t,x0=x0)
plot(t,x', lab=["Position" "Velocity"], xlabel="Time [s]")
```
"""
function lsim(sys::AbstractStateSpace, u::AbstractVecOrMat, t::AbstractVector;
        x0::AbstractVecOrMat=zeros(Bool, nstates(sys)), method::Symbol=:zoh)
    ny, nu = size(sys)
    nx = sys.nx

    if length(x0) != nx
        error("size(x0) must match the number of states of sys")
    end
    if size(u) != (nu, length(t))
        error("u must be of size (nu, length(t))")
    end

    dt = Float64(t[2] - t[1])
    if !all(x -> x ≈ dt, diff(t))
        error("time vector t must be uniformly spaced")
    end

    if iscontinuous(sys)
        if method === :zoh
            dsys = c2d(sys, dt, :zoh)
        elseif method === :foh
            dsys, x0map = c2d_x0map(sys, dt, :foh)
            x0 = x0map*[x0; u[:,1]]
        else
            error("Unsupported discretization method: $method")
        end
    else
        if sys.Ts != dt
            error("Time vector must match sample time of discrete-time system")
        end
        dsys = sys
    end

    x = ltitr(dsys.A, dsys.B, u, x0)
    y = sys.C*x + sys.D*u
    return SimResult(y, t, x, u, dsys) # saves the system that actually produced the simulation
end

function lsim(sys::AbstractStateSpace{<:Discrete}, u::AbstractVecOrMat; kwargs...)
    t = range(0, length=size(u, 2), step=sys.Ts)
    lsim(sys, u, t; kwargs...)
end

@deprecate lsim(sys, u, t, x0) lsim(sys, u, t; x0)
@deprecate lsim(sys, u, t, x0, method) lsim(sys, u, t; x0, method)

function lsim(sys::AbstractStateSpace, u::Function, tfinal::Real; kwargs...)
    t = _default_time_vector(sys, tfinal)
    lsim(sys, u, t; kwargs...)
end

# Function for DifferentialEquations lsim
function f_lsim(dx, x, p, t) 
    A, B, u = p
    dx .= A * x .+ B * u(x, t)
end

function lsim(sys::AbstractStateSpace, u::Function, t::AbstractVector;
        x0::AbstractVecOrMat=zeros(Bool, nstates(sys)), method::Symbol=:cont, alg = Tsit5(), kwargs...)
    ny, nu = size(sys)
    nx = sys.nx
    u0 = u(x0,1)
    if length(x0) != nx
        error("size(x0) must match the number of states of sys")
    elseif !(u0 isa Number && nu == 1) && (size(u0) != (nu,) && size(u0) != (nu,1))
        error("return value of u must be of size nu")
    end
    T = promote_type(Float64, eltype(x0), numeric_type(sys))

    dt = T(t[2] - t[1])

    if !iscontinuous(sys) || method === :zoh
        if iscontinuous(sys)
            simsys = c2d(sys, dt, :zoh)
        else
            if sys.Ts != dt
                error("Time vector must match sample time for discrete system")
            end
            simsys = sys
        end
        x,uout = ltitr(simsys.A, simsys.B, u, t, T.(x0))
    else
        p = (sys.A, sys.B, u)
        sol = solve(ODEProblem(f_lsim, x0, (t[1], t[end]), p), alg; saveat=t, kwargs...)
        x = reduce(hcat, sol.u)
        uout = reduce(hcat, u(x[:, i], t[i]) for i in eachindex(t))
        simsys = sys
    end
    y = sys.C*x + sys.D*uout
    return SimResult(y, t, x, uout, simsys) # saves the system that actually produced the simulation
end


lsim(sys::TransferFunction, u, t; kwargs...) = lsim(ss(sys), u, t; kwargs...)


"""
    ltitr(A, B, u[,x0])
    ltitr(A, B, u::Function, iters[,x0])

Simulate the discrete time system `x[k + 1] = A x[k] + B u[k]`, returning `x`.
If `x0` is not provided, a zero-vector is used.

The type of `x0` determines the matrix structure of the returned result,
e.g, `x0` should prefereably not be a sparse vector.

If `u` is a function, then `u(x,i)` is called to calculate the control signal every iteration. This can be used to provide a control law such as state feedback `u=-Lx` calculated by `lqr`. In this case, an integrer `iters` must be provided that indicates the number of iterations.
"""
@views function ltitr(A::AbstractMatrix, B::AbstractMatrix, u::AbstractVecOrMat,
        x0::AbstractVecOrMat=zeros(eltype(A), size(A, 1)))

    T = promote_type(LinearAlgebra.promote_op(LinearAlgebra.matprod, eltype(A), eltype(x0)),
                      LinearAlgebra.promote_op(LinearAlgebra.matprod, eltype(B), eltype(u)))

    n = size(u, 2)

    # Using similar instead of Matrix{T} to allow for CuArrays to be used.
    # This approach is problematic if x0 is sparse for example, but was considered
    # to be good enough for now
    x = similar(x0, T, (length(x0), n))

    x[:,1] .= x0
    mul!(x[:, 2:end], B, u[:, 1:end-1]) # Do all multiplications B*u[:,k] to save view allocations

    for k=1:n-1
        mul!(x[:, k+1], A, x[:,k], true, true)
    end
    return x
end

function ltitr(A::AbstractMatrix{T}, B::AbstractMatrix{T}, u::Function, t,
    x0::AbstractVecOrMat=zeros(T, size(A, 1))) where T
    iters = length(t)
    x = similar(A, size(A, 1), iters)
    uout = similar(A, size(B, 2), iters)

    for i=1:iters
        x[:,i] = x0
        uout[:,i] .= u(x0,t[i])
        x0 = A * x0 + B * uout[:,i]
    end
    return x, uout
end

# HELPERS:

# TODO: This is a poor heuristic to estimate a "good" time vector to use for
# simulation, in cases when one isn't provided.
function _default_time_vector(sys::LTISystem, tfinal::Real=-1)
    dt = _default_dt(sys)
    if tfinal == -1
        tfinal = 200dt
    end
    return 0:dt:tfinal
end

function _default_dt(sys::LTISystem)
    if isdiscrete(sys)
        return sys.Ts
    elseif all(iszero, pole(sys)) # Static or pure integrators
        return 0.05
    else
        ω0_max = maximum(abs.(pole(sys)))
        dt = round(1/(12*ω0_max), sigdigits=2)
        return dt
    end
end<|MERGE_RESOLUTION|>--- conflicted
+++ resolved
@@ -75,13 +75,8 @@
 impulse(sys::TransferFunction, t::AbstractVector; kwargs...) = impulse(ss(sys), t; kwargs...)
 
 """
-<<<<<<< HEAD
     result = lsim(sys, u[, t]; x0, method])
     result = lsim(sys, u::Function, t; x0, method)
-=======
-    y, t, x = lsim(sys, u[, t]; x0, method)
-    y, t, x, uout = lsim(sys, u::Function, t; x0, method)
->>>>>>> a0c960a8
 
 Calculate the time response of system `sys` to input `u`. If `x0` is ommitted,
 a zero vector is used.
