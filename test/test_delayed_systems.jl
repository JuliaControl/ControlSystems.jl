--- conflicted
+++ resolved
@@ -8,11 +8,7 @@
 
 @test typeof(promote(delay(0.2), ss(1.0 + im))[1]) == DelayLtiSystem{Complex{Float64}, Float64}
 
-<<<<<<< HEAD
-@test sprint(show, ss(1,1,1,1)*delay(1.0)) == "StateSpace{Float64,Array{Float64,2}}\nA = \n 1.0\nB = \n 0.0  1.0\nC = \n 1.0\n 0.0\nD = \n 0.0  1.0\n 1.0  0.0\n\nContinuous-time state-space model\n\nDelays: [1.0]\n"
-=======
 @test sprint(show, ss(1,1,1,1)*delay(1.0)) == "DelayLtiSystem{Float64,Float64}\n\nP: StateSpace{Float64,Array{Float64,2}}\nA = \n 1.0\nB = \n 0.0  1.0\nC = \n 1.0\n 0.0\nD = \n 0.0  1.0\n 1.0  0.0\n\nContinuous-time state-space model\n\nDelays: [1.0]\n"
->>>>>>> fe4e627e
 
 
 # Extremely baseic tests
@@ -205,8 +201,6 @@
 @test y_impulse ≈ dy_expected.(t, K) rtol=1e-2 # Two orders of magnitude better with BS3 in this case, which is default for impulse
 @test maximum(abs, y_impulse - dy_expected.(t, K)) < 1e-2
 
-<<<<<<< HEAD
-=======
 
 
 ##  Test of basic pade functionality
@@ -241,5 +235,4 @@
 
 @test freqresp(pade(feedback(eye_(2), P_wb), 3), Ω) ≈ freqresp(feedback(eye_(2), P_wb), Ω) atol=1e-4
 
->>>>>>> fe4e627e
 end