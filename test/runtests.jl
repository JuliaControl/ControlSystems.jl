--- conflicted
+++ resolved
@@ -9,10 +9,6 @@
 eye_(n) = Matrix{Int64}(I, n, n)
 
 my_tests = [
-<<<<<<< HEAD
-
-=======
->>>>>>> 03fde2b0
             "test_statespace",
             "test_transferfunction",
             "test_delayed_systems",
@@ -31,7 +27,6 @@
             "test_lqg",
             "test_synthesis",
             "test_partitioned_statespace",
-            "test_delayed_systems",
             "test_demo_systems",
             ]
 
