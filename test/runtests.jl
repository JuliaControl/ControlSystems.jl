using ControlSystems
using Test, LinearAlgebra, Random
using Documenter            # For doctests
import Base.isapprox        # In framework and test_synthesis
import SparseArrays: sparse # In test_matrix_comps
import DSP: conv            # In test_conversion and test_synthesis
include("framework.jl")

<<<<<<< HEAD
# Local definition to make sure we get warnings if we use eye
eye_(n) = Matrix{Int64}(I, n, n)

my_tests = [
            "test_timeevol",
            "test_statespace",
            "test_transferfunction",            
=======
# Local definition to simplify tests
eye_(n) = Matrix{Int64}(I, n, n)

my_tests = [
            "test_statespace",
            "test_transferfunction",
            "test_delayed_systems",
>>>>>>> 9cae49b2
            "test_zpk",
            "test_promotion",
            "test_connections",
            "test_discrete",
            "test_conversion",
            "test_complex",
            "test_linalg",
            "test_simplification",
            "test_freqresp",
            "test_timeresp",
            "test_analysis",
            "test_matrix_comps",
            "test_lqg",
            "test_synthesis",
            "test_partitioned_statespace",
            "test_delayed_systems",
            "test_demo_systems",
<<<<<<< HEAD
            "test_autovec",
=======
            "test_plots"
>>>>>>> 9cae49b2
            ]

@testset "All Tests" begin
    println("test_code")
    _t0 = time()
    run_tests(my_tests)
    println("Ran test_code in $(round(time()-_t0, digits=2)) seconds")


    println("test_doctests")
    _t0 = time()
    doctest(ControlSystems)
    println("Ran test_doctests in $(round(time()-_t0, digits=2)) seconds")
end<|MERGE_RESOLUTION|>--- conflicted
+++ resolved
@@ -6,7 +6,6 @@
 import DSP: conv            # In test_conversion and test_synthesis
 include("framework.jl")
 
-<<<<<<< HEAD
 # Local definition to make sure we get warnings if we use eye
 eye_(n) = Matrix{Int64}(I, n, n)
 
@@ -14,15 +13,6 @@
             "test_timeevol",
             "test_statespace",
             "test_transferfunction",            
-=======
-# Local definition to simplify tests
-eye_(n) = Matrix{Int64}(I, n, n)
-
-my_tests = [
-            "test_statespace",
-            "test_transferfunction",
-            "test_delayed_systems",
->>>>>>> 9cae49b2
             "test_zpk",
             "test_promotion",
             "test_connections",
@@ -40,11 +30,8 @@
             "test_partitioned_statespace",
             "test_delayed_systems",
             "test_demo_systems",
-<<<<<<< HEAD
             "test_autovec",
-=======
             "test_plots"
->>>>>>> 9cae49b2
             ]
 
 @testset "All Tests" begin
