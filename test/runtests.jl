using ControlSystems
using Test, LinearAlgebra, Random
import Base.isapprox
import SparseArrays: sparse
import DSP: conv
include("framework.jl")

# Local definition to make sure we get warnings if we use eye
eye_(n) = Matrix{Int64}(I, n, n)

my_tests = [
            "test_timeevol",
            "test_statespace",
            "test_transferfunction",            
            "test_zpk",
            "test_promotion",
            "test_connections",
            "test_discrete",
            "test_conversion",
            "test_complex",
            "test_linalg",
            "test_simplification",
            "test_freqresp",
            "test_timeresp",
            "test_analysis",
            "test_matrix_comps",
            "test_lqg",
            "test_synthesis",
            "test_partitioned_statespace",
<<<<<<< HEAD
            "test_autovec",
=======
            "test_delayed_systems",
            "test_demo_systems",
>>>>>>> 39a498e8
            ]


# try
#     Pkg.installed("ControlExamplePlots")
#     push!(my_tests, "test_plots")
# catch
#     warn("The unregistered package ControlExamplePlots is currently needed to test plots, install using:
#     Pkg.clone(\"https://github.com/JuliaControl/ControlExamplePlots.jl.git\")")
# end

run_tests(my_tests)<|MERGE_RESOLUTION|>--- conflicted
+++ resolved
@@ -27,12 +27,9 @@
             "test_lqg",
             "test_synthesis",
             "test_partitioned_statespace",
-<<<<<<< HEAD
-            "test_autovec",
-=======
             "test_delayed_systems",
             "test_demo_systems",
->>>>>>> 39a498e8
+            "test_autovec",
             ]
 
 
