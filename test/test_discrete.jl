--- conflicted
+++ resolved
@@ -83,7 +83,6 @@
     @test d2c(sysd) ≈ sys
 end
 
-<<<<<<< HEAD
 # forward euler
 @test c2d(C_111, 1, :fwdeuler)[1].A == I + C_111.A
 @test d2c(c2d(C_111, 0.01, :fwdeuler)[1], :fwdeuler) ≈ C_111
@@ -98,9 +97,6 @@
 y,_ = step(C_111, t)
 yd,_ = step(Cd, t)
 @test norm(yd-y) / norm(y) < 1e-3
-
-end
-=======
 
 # dab
 import DSP: conv
@@ -134,4 +130,3 @@
 
 
 end
->>>>>>> 30914330
