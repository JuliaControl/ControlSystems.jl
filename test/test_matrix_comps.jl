--- conflicted
+++ resolved
@@ -37,8 +37,6 @@
 # Discrete system can have direct term
 @test covar(ss(A,B,C,D2,0.1),W) ≈ [1.00011010837831 -1.0098377309782909e-5; -1.0098377309782909e-5 1.00011010837831]
 
-<<<<<<< HEAD
-=======
 # Static systems
 R = fill(1.0,1,1)
 @test covar(ss(2.0), R) == fill(Inf, 1, 1)
@@ -46,7 +44,6 @@
 
 
 # TODO test in Julia 0.7 to see if supported
->>>>>>> fe4e627e
 # # Test special matrices
 As = sparse(A)
 Bs = sparse(B)
