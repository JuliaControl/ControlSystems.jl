# Creating Systems
## Creating Transfer Functions
```@meta
DocTestSetup = quote
    using ControlSystems
end
```

### tf - Rational Representation
The syntax for creating a transfer function is
```julia
tf(num, den)     # Continuous-time system
tf(num, den, Ts) # Discrete-time system
```
where `num` and `den` are the polynomial coefficients of the numerator and denominator of the polynomial and `Ts`, if provided, is the sample time for a discrete-time system.
#### Example:
```jldoctest
tf([1.0],[1,2,1])

# output

TransferFunction{Continuous, ControlSystems.SisoRational{Float64}}
        1.0
-------------------
1.0s^2 + 2.0s + 1.0

Continuous-time transfer function model
```

The transfer functions created using this method will be of type `TransferFunction{SisoRational}`.

### zpk - Pole-Zero-Gain Representation
Sometimes it's better to represent the transfer function by its poles, zeros and gain, this can be done using
```julia
zpk(zeros, poles, gain)     # Continuous-time system
zpk(zeros, poles, gain, Ts) # Discrete-time system
```
where `zeros` and `poles` are `Vectors` of the zeros and poles for the system and `gain` is a gain coefficient.
#### Example
```jldoctest
zpk([-1.0,1], [-5, -10], 2)

# output

TransferFunction{Continuous, ControlSystems.SisoZpk{Float64, Float64}}
   (1.0s + 1.0)(1.0s - 1.0)
2.0-------------------------
   (1.0s + 5.0)(1.0s + 10.0)

Continuous-time transfer function model
```

The transfer functions created using this method will be of type `TransferFunction{SisoZpk}`.


## ss - Creating State-Space Systems
A state-space system is created using
```julia
ss(A,B,C,D)    # Continuous-time system
ss(A,B,C,D,Ts) # Discrete-time system
```
and they behave similarily to transfer functions. State-space systems with heterogeneous matrix types are also available, which can be used to create systems with static or sized matrices, e.g.,
```@example HSS
using ControlSystems, StaticArrays
import ControlSystems.HeteroStateSpace
to_static(a::Number) = a
to_static(a::AbstractArray) = SMatrix{size(a)...}(a)
to_sized(a::Number) = a
to_sized(a::AbstractArray) = SizedArray{Tuple{size(a)...}}(a)
function HeteroStateSpace(A,B,C,D,Ts=0,f::F=to_static) where F
    HeteroStateSpace(f(A),f(B),f(C),f(D),Ts)
end
HeteroStateSpace(s,f) = HeteroStateSpace(s.A,s.B,s.C,s.D,s.timeevol,f)
ControlSystems._string_mat_with_headers(a::SizedArray) = ControlSystems._string_mat_with_headers(Matrix(a)); # Overload for printing purposes

nothing # hide
```

Notice the different matrix types used
```@@exampleHSS
sys = ss([-5 0; 0 -5],[2; 2],[3 3],[0])
HeteroStateSpace(sys, to_static)
HeteroStateSpace(sys, to_sized)
```

## Converting between types
It is sometime useful to convert one representation to another, this is possible using the constructors `tf, zpk, ss`, for example
```jldoctest
tf(zpk([-1], [1], 2, 0.1))

# output

TransferFunction{Discrete{Float64}, ControlSystems.SisoRational{Int64}}
2z + 2
------
z - 1

Sample Time: 0.1 (seconds)
Discrete-time transfer function model
```

## Creating Delay Systems
The constructor [`delay`](@ref) creates a pure delay, which may be connected to a system by multiplication:
```julia
delay(1.2)               # Pure delay or 1.2s
tf(1, [1, 1])*delay(1.2) # Input delay
delay(1.2)*tf(1, [1, 1]) # Output delay
```

Delayed systems can also be created using
```julia
s = tf("s")
L = 1.2 # Delay time
tf(1, [1, 1]) * exp(-L*s)
```

## Creating Nonlinear Systems
See [Nonlinear functionality](@ref).

## Simplifying systems
A statespace system with a non-minimal realization, or a transfer function with overlapping zeros and poles, may be simplified using the function [`minreal`](@ref). Systems that are structurally singular, i.e., that contains outputs that can not be reached from the inputs based on analysis of the structure of the zeros in the system matrices only, can be simplified with the function [`sminreal`](@ref).

Examples:
```@repl
using ControlSystems
G = tf([1, 1], [1, 1])
minreal(G) # Performs pole-zero cancellation

P = tf(1, [1, 1]) |> ss
G = P / (1 + P) # this creates a non-minimal realization, use feedback(P) instead
feedback(P) # Creates a minimal realization directly
Gmin = minreal(G) # this simplifies the realization to a minimal realization
norm(Gmin - feedback(P), Inf) # No difference
bodeplot([G, Gmin, feedback(P)]) # They are all identical
```

<<<<<<< HEAD
## Demo systems
The module `ControlSystems.DemoSystems` contains a number of demo systems demonstrating different kinds of dynamics.
=======
## MIMO systems and arrays of systems
Concatenation of systems creates MIMO systems, which is different from an array of systems. For example
```@example MIMO
using ControlSystems
P = ss(-1,1,1,0)
P_MIMO = [P 2P]
```
is a 1×2 MISO system, not a 1×2 array.

### From SISO to MIMO
SISO systems do not multiply MIMO systems directly, i.e.,
```@example MIMO
using Test
siso = ss(-1,1,1,0)
mimo = ssrand(2,2,2)
@test_throws DimensionMismatch siso * mimo
```

To multiply `siso` with each output channel of `mimo` in the example above, use broadcasting:
```@example MIMO
siso .* mimo
```
This is equivalent to first expanding the SISO system into a diagonal system
```@example MIMO
using LinearAlgebra
(siso .* I(2)) * mimo
```



### Converting an array of systems to a MIMO system
Diagonal MIMO systems can be created from a vector of systems using [`append`](@ref)
```@example MIMO
P1 = ssrand(1,1,1)
P2 = ssrand(1,1,1)
append(P1, P2)
```
More general arrays of systems can be converted to a MIMO system using [`array2mimo`](@ref).
```@example MIMO
sys_array = fill(P, 2, 2) # Creates an array of systems
mimo_sys = array2mimo(sys_array)
```

### Converting MIMO system to an array of systems
This conversion is not explicitly supported, but is easy enough to accomplish with standard Julia code, for example:
```@example MIMO
P = ssrand(2,3,1) # A random 2×3 MIMO system
sys_array = getindex.(Ref(P), 1:P.ny, (1:P.nu)')
```

### Creating arrays with different types of systems
When calling `hcat/vcat`, Julia automatically tries to promote the types to the smallest common supertype, this means that creating an array with one continuous and one discrete-time system fails
```@example MIMO
P_cont = ssrand(2,3,1) 
P_disc = ssrand(2,3,1, Ts=1)
@test_throws ErrorException [P_cont, P_disc] # ERROR: Sampling time mismatch
```
You can explicitly tell Julia that you want a particular supertype, e.g,
```@example MIMO
StateSpace[P_cont, P_disc]
```
The type `StateSpace` is abstract, since the type parameters are not specified.
>>>>>>> ffea9c64
<|MERGE_RESOLUTION|>--- conflicted
+++ resolved
@@ -134,10 +134,6 @@
 bodeplot([G, Gmin, feedback(P)]) # They are all identical
 ```
 
-<<<<<<< HEAD
-## Demo systems
-The module `ControlSystems.DemoSystems` contains a number of demo systems demonstrating different kinds of dynamics.
-=======
 ## MIMO systems and arrays of systems
 Concatenation of systems creates MIMO systems, which is different from an array of systems. For example
 ```@example MIMO
@@ -200,4 +196,6 @@
 StateSpace[P_cont, P_disc]
 ```
 The type `StateSpace` is abstract, since the type parameters are not specified.
->>>>>>> ffea9c64
+
+## Demo systems
+The module `ControlSystems.DemoSystems` contains a number of demo systems demonstrating different kinds of dynamics.