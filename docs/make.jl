# Set plot globals
ENV["PLOTS_TEST"] = "true"
ENV["GKSwstype"] = "nul"

<<<<<<< HEAD
using Documenter, ControlSystems, Plots, LinearAlgebra
import GR # Bug with world age in Plots.jl, see https://github.com/JuliaPlots/Plots.jl/issues/1047
=======
using Documenter, ControlSystems, Plots, LinearAlgebra, DSP
#import GR # Bug with world age in Plots.jl, see https://github.com/JuliaPlots/Plots.jl/issues/1047
>>>>>>> 30914330
gr()
default(show=false, size=(800,450))

dir = joinpath(dirname(pathof(ControlSystems)), "..")
cd(dir)

# Copied from Documenter/src/Document.jl, modified to remove # hide lines
Markdown = Documenter.Documents.Markdown
function Documenter.Documents.doctest_replace!(block::Markdown.Code)
    startswith(block.language, "jldoctest") || return false
    # suppress output for `#output`-style doctests with `output=false` kwarg
    if occursin(r"^# output$"m, block.code) && occursin(r";.*output\h*=\h*false", block.language)
        input = first(split(block.code, "# output\n", limit = 2))
        block.code = rstrip(input)
    end
    # Remove # hide lines
    block.code = Documenter.Expanders.droplines(block.code)
    # correct the language field
    block.language = occursin(r"^julia> "m, block.code) ? "julia-repl" : "julia"
    return false
end

println("Making docs")
makedocs(modules=[ControlSystems],
    format=Documenter.HTML(),
    sitename="ControlSystems.jl",
    #strict=true,
    pages=[
        "Home" => "index.md",
        "Guide" => Any[
            "Introduction" => "man/introduction.md",
            "Creating Systems" => "man/creating_systems.md",
        ],
        "Examples" => Any[
            "Design" => "examples/example.md",
        ],
        "Functions" => Any[
            "Constructors" => "lib/constructors.md",
            "Analysis" => "lib/analysis.md",
            "Synthesis" => "lib/synthesis.md",
            "Time and Frequency response" => "lib/timefreqresponse.md",
            "Plotting" => "lib/plotting.md",
        ],
    ]
)

deploydocs(repo = "github.com/JuliaControl/ControlSystems.jl.git")<|MERGE_RESOLUTION|>--- conflicted
+++ resolved
@@ -2,13 +2,8 @@
 ENV["PLOTS_TEST"] = "true"
 ENV["GKSwstype"] = "nul"
 
-<<<<<<< HEAD
 using Documenter, ControlSystems, Plots, LinearAlgebra
-import GR # Bug with world age in Plots.jl, see https://github.com/JuliaPlots/Plots.jl/issues/1047
-=======
-using Documenter, ControlSystems, Plots, LinearAlgebra, DSP
 #import GR # Bug with world age in Plots.jl, see https://github.com/JuliaPlots/Plots.jl/issues/1047
->>>>>>> 30914330
 gr()
 default(show=false, size=(800,450))
 
