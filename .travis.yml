--- conflicted
+++ resolved
@@ -1,11 +1,6 @@
 language: julia
 julia:
-<<<<<<< HEAD
   - 1.5
-=======
-  - 1.0
-  - 1
->>>>>>> ab7d29b8
   - nightly
 matrix:
   allow_failures:
