--- conflicted
+++ resolved
@@ -1,11 +1,6 @@
 language: julia
 julia:
-<<<<<<< HEAD
   - 1.5
-=======
-  - 1.0
-  - 1
->>>>>>> 1f77b142
   - nightly
 matrix:
   allow_failures:
@@ -14,7 +9,7 @@
 notifications:
     email: false
 branches:
-  only: 
+  only:
     - master
 addons:
   apt:
