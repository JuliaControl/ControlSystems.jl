--- conflicted
+++ resolved
@@ -31,10 +31,6 @@
   - $TESTCMD -e 'using Pkg; Pkg.build(); Pkg.test(coverage=true)'
 
 after_success:
-<<<<<<< HEAD
-    - julia -e 'using Pkg; import ControlSystems; cd(joinpath(dirname(pathof(ControlSystems)), "..")); Pkg.add("Coverage"); using Coverage; Coveralls.submit(Coveralls.process_folder())'
-=======
     - julia -e 'import Pkg; Pkg.add("Coverage"); using Coverage; Codecov.submit(Codecov.process_folder())'
->>>>>>> 95070cde
     - if [[ `uname` = "Linux" ]]; then TESTCMD="xvfb-run julia"; else TESTCMD="julia"; fi
     - $TESTCMD --project=docs/ -e 'using Pkg; Pkg.develop(PackageSpec(path=pwd())); Pkg.instantiate();import ControlSystems; cd(joinpath(dirname(pathof(ControlSystems)), "..")); include(joinpath("docs", "make.jl"))'